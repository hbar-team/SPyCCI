from __future__ import annotations

import os, json
import numpy as np
import logging

<<<<<<< HEAD
from typing import List, Generator, Optional, Tuple
=======
from typing import List, Generator, Optional, Union
>>>>>>> cd1f1707
from copy import deepcopy

from spycci.constants import kB
from spycci.config import __JSON_VERSION__
from spycci.core.base import Engine
from spycci.core.geometry import MolecularGeometry
from spycci.core.properties import Properties

logger = logging.getLogger(__name__)


class System:
    """
    The System object describes a generic molecular system described at a given level of
    theory. A system is defined based on a molecular geometry, a charge, a spin multiplicity
    and, once a level of theory is selected, by a set of computed properties.

    Arguments
    ----------
    name : str
        The name of the system.
    geometry : MolecularGeometry
        The `MolecularGeometry` object from which the `System` can be constructred.
    charge : Optional[int]
        The total charge of the system. (Default: 0 neutral)
    spin : Optional[int]
        The total spin multiplicity of the system. (Default: 1 singlet)
    box_side : Optional[float]
        For periodic systems, defines the length (in Å) of the box side.

    Raises
    ------
    TypeError
        Exception raised if the geometry argument is not of the `MolecularGeometry` type.
    """
    def __init__(
        self,
        name: str,
        geometry: MolecularGeometry,
        charge: int = 0,
        spin: int = 1,
        box_side: Optional[float] = None,
    ) -> None:
        if type(geometry) != MolecularGeometry:
                raise TypeError("The `geometry` argument must be of type `MolecularGeometry`.")
            
        self.name = str(name)

        self.__geometry: MolecularGeometry = deepcopy(geometry)
        self.__geometry._MolecularGeometry__add_system_reset(self.__on_geometry_change)    # Set listener in MolecularGeometry class using mangled name

        self.__charge: int = charge
        self.__spin: int = spin
        self.__box_side = box_side

<<<<<<< HEAD
        self.properties: Properties = Properties()
        self.properties._Properties__add_check_geometry_level_of_theory(self.__check_geometry_level_of_theory)   # Set listener in Properties class using mangled name

        self.flags: list = []
        logger.debug(f"CREATED: System object {self.name} at ID: {hex(id(self))}.")
    
    def __on_geometry_change(self) -> None:
        """
        Function used by the `MolecularGeometry` listener to clear properties when molecular geometry has been changed.
        """
        logger.debug(f"CLEARED: Properties of {self.name} system (ID: {hex(id(self))}) due to molecular geometry change.")
        self.properties = Properties()
    
=======
        self.__properties: Properties = Properties()
        self.__properties._Properties__add_check_geometry_level_of_theory(self.__check_geometry_level_of_theory)   # Set listener in Properties class using mangled name

        self.flags: list = []
        logger.debug(f"CREATED: System object {self.name} at ID: {hex(id(self))}.")
    
    def __on_geometry_change(self) -> None:
        """
        Function used by the `MolecularGeometry` listener to clear properties when molecular geometry has been changed.
        """
        logger.debug(f"CLEARED: Properties of {self.name} system (ID: {hex(id(self))}) due to molecular geometry change.")
        self.properties = Properties()
    
>>>>>>> cd1f1707
    def __check_geometry_level_of_theory(self, level_of_theory: str) -> None:
        """
        Function used by the `Properties` class listener to check compatibility of a newly provided
        level of theory with the currently adopted geometric level of theory. If the level of theory
<<<<<<< HEAD
        provided is different exception is raised. If the geometry level of theory is none the check is
        skipped silently.
=======
        provided is different exception is raised. If the geometry level of theory is `None` the check
        is skipped silently.
>>>>>>> cd1f1707

        Argument
        --------
        level_of_theory: str
            The level of theory to be checked agains the geometry level of theory.
        
        Raises
        ------
        RuntimeError
            Exception raised if the proposed level of theory is different from the one set
            as the geometry level of theory.
        """
        if self.geometry.level_of_theory_geometry is not None:
            if level_of_theory != self.geometry.level_of_theory_geometry:
                raise RuntimeError("Mismatch between the user-provided level of theory and the one used to set geometry")
        
    @classmethod
    def from_xyz(
        cls, 
        path: str, 
        charge: int = 0,
        spin: int = 1,
        box_side: Optional[float] = None,
    ) -> System:
        """
        Construct a `System` object from the geometry encoded in a `.xyz` file.

        Arguments
        ----------
        path : str
            The path of the `.xyz` file.
        charge : Optional[int]
            The total charge of the system. (Default: 0 neutral)
        spin : Optional[int]
            The total spin multiplicity of the system. (Default: 1 singlet)
        box_side : Optional[float]
            For periodic systems, defines the length (in Å) of the box side.

        Raises
        ------
        FileNotFoundError
            Exception raised if the specified `.xyz` file cannot be found.
        """
        if not os.path.isfile(path):
            raise FileNotFoundError(f"The specified XYZ file `{path}` does not exist.")

        name = os.path.basename(path).strip(".xyz")
        geometry = MolecularGeometry.from_xyz(path)

        obj = System(name, geometry, charge=charge, spin=spin, box_side=box_side)
        return obj
        
    @classmethod
    def from_json(cls, path: str) -> System:
        """
        Construct a `System` object from the data encoded in a SPyCCI `.json` file.

        Arguments
        ----------
        path : str
            The path of the `.json` file.
        
        Raises
        ------
        FileNotFoundError
            Exception raised if the specified `.json` file cannot be found.
        """
        if not os.path.isfile(path):
            raise FileNotFoundError(f"The specified JSON file `{path}` does not exist.")

        with open(path, "r") as jsonfile:
            data = json.load(jsonfile)

        data = json_parser(data)

        name = data["Name"]
        geometry = MolecularGeometry().from_dict(data["Geometry"])
        charge = data["Charge"]
        spin = data["Spin"]
        box_side = data["Box Side"]

        obj = System(name, geometry, charge=charge, spin=spin, box_side=box_side)
        obj.properties = Properties().from_dict(data["Properties"])
        obj.flags = data["Flags"]

        return obj


    @classmethod
    def from_smiles(
        cls,
        name: str,
        smiles: str, 
        charge: int = 0,
        spin: int = 1,
        box_side: Optional[float] = None,
        force_uff: bool = False,
        default_mmffvariant: str = "MMFF94",
        use_small_ring_torsions: bool = True,
        use_macrocycle_torsions: bool = True,
        maxiter: int = 500,
        random_seed: int = -1,
    ) -> System:
        """
        The function returns a fully initialized `System` object from the given SMILES string.
        The geometry of the molecule is generated in 3D using the ETKDGv3 algorithm, followed by force field
        optimization using either MMFF or UFF, depending on availability and user preference.
        The resulting system includes molecular geometry, total charge, spin multiplicity, and optional
        periodic boundary conditions. All operations are carried out using the tools defined in the RDKit package.

        Arguments
        ---------
        name: str
            The name assigned to the molecular system.
        smiles: str
            A valid SMILES string representing the molecular structure to be converted into a full system.
        charge: int
            The net formal charge of the system. (Default: 0)
        spin: int
            The total spin multiplicity of the system. (Default: 1 singlet)
        box_side: Optional[float]
            The length of the side of the simulation box (in Å) used to define periodic boundary conditions.
            If set to `None`, the system is treated as non-periodic. (default: None)
        force_uff: bool
            If True, the geometry optimization will use the UFF force field even when MMFF parameters are available.
            This can be useful when consistency across a dataset using UFF is desired. (default: False)
        default_mmffvariant: str
            Specifies the MMFF variant to use when MMFF is selected. Valid options are "MMFF94" or "MMFF94s".
            "MMFF94s" is generally recommended for more accurate static geometries. (default: "MMFF94")
        use_small_ring_torsions: bool
            If True, enables special torsional sampling for small rings during 3D embedding.
            Recommended when working with strained ring systems (e.g., cyclopropanes, aziridines). (default: True)
        use_macrocycle_torsions: bool
            If True, enables special torsional treatment of macrocycles during embedding.
            Recommended for cyclic peptides or large ring systems (≥12 atoms). (default: True)
        maxiter: int
            The maximum number of iterations allowed for the force field optimization step. (default: 500)
        random_seed: int
            If set to a positive integer, this value is used to seed the random number generator for
            the 3D embedding algorithm. This will ensure reproducible conformations for the same input SMILES.
            This keyword is mainly used for testing. (default: -1)
        """
        geometry = MolecularGeometry.from_smiles(
            smiles,
            force_uff=force_uff,
            default_mmffvariant = default_mmffvariant,
            use_small_ring_torsions = use_small_ring_torsions,
            use_macrocycle_torsions = use_macrocycle_torsions,
            maxiter = maxiter,
            random_seed = random_seed,
        )

        obj = System(name, geometry, charge=charge, spin=spin, box_side=box_side)
        return obj
               

    def save_json(self, path: str) -> None:
        """
        Saves a JSON representation of the object that can be stored on disk and loaded (using
        the class constructor with the option SupportedTypes.JSON) at a later time to
        re-generate ad identical System object.

        Arguments
        ---------
        path: str
            The path to the .json file that must be created.
        """
        data = {}
        data["__JSON_VERSION__"] = __JSON_VERSION__
        data["Name"] = self.name
        data["Charge"] = self.__charge
        data["Spin"] = self.__spin
        data["Box Side"] = self.__box_side
        data["Geometry"] = self.geometry.to_dict()
        data["Properties"] = self.properties.to_dict()
        data["Flags"] = self.flags

        with open(path, "w") as jsonfile:
            json.dump(data, jsonfile)

    @property
    def geometry(self) -> MolecularGeometry:
        """
        The `MolecularGeometry` object encoding the geometry of the system       
        """
        return self.__geometry

    @geometry.setter
    def geometry(self, new_geometry: MolecularGeometry) -> None:

        if type(new_geometry) != MolecularGeometry:
            raise TypeError("The geometry attribute must be of type MolecularGeometry")

        elif new_geometry.atomcount == 0:
            raise ValueError("The geometry object cannot be empty or not initialized")

        self.__geometry = new_geometry
        self.__geometry._MolecularGeometry__add_system_reset(self.__on_geometry_change)
        logger.info(f"Geometry changed: clearing properties for {self.name}")
        self.properties = Properties()
    
    @property
    def properties(self) -> Properties:
        """
        The `Properties` class object storing the computed system properties.       
        """
        return self.__properties
    
    @properties.setter
    def properties(self, new_properties: Properties) -> None:
        
        if type(new_properties) != Properties:
            raise TypeError("The properties attribute must be of type `Properties`")

        self.__properties = new_properties
        self.__properties._Properties__add_check_geometry_level_of_theory(self.__check_geometry_level_of_theory)

    @property
    def charge(self) -> int:
        """
        The total charge of the molecular system       
        """
        return self.__charge

    @charge.setter
    def charge(self, new_charge: int) -> None:

        if type(new_charge) != int:
            logger.error(f"Charge {new_charge} is invalid. Must be an integer.")
            raise TypeError("Charge must be an integer value")
        
        self.__charge = new_charge
        logger.info(f"Charge changed: clearing properties for {self.name}")
        self.properties = Properties()

    @property
    def spin(self) -> int:
        """
        The spin multiplicity of the molecular system       
        """
        return self.__spin

    @spin.setter
    def spin(self, new_spin: int) -> None:

        if type(new_spin) != int or new_spin<1:
            logger.error(f"Spin multiplicity {new_spin} is invalid. Must be a positive integer.")
            raise TypeError("Spin multiplicity must be an integer value")
        
        self.__spin = new_spin
        logger.info(f"Spin changed: clearing properties for {self.name}")
        self.properties = Properties()

    @property
    def box_side(self) -> float:
        """
        The length of the side of the simulation box (in Å) used to define periodic boundary conditions.
        If set to `None`, the system is treated as non-periodic.
        """
        return self.__box_side

    @box_side.setter
    def box_side(self, value: float) -> None:
        self.__box_side = value
        logger.info(f"Box side changed: clearing properties for {self.name}")
        self.properties = Properties()

    def __str__(self):
        info = "=========================================================\n"
        info += f"SYSTEM: {self.name}\n"
        info += "=========================================================\n\n"
        info += f"Number of atoms: {self.geometry.atomcount}\n"
        info += f"Charge: {self.charge}\n"
        info += f"Spin multiplicity: {self.spin}\n"

        if self.box_side:
            info += f"Periodic system with box size: {self.box_side:.4f} Å\n"
        info += "\n"

        info += "********************** GEOMETRY *************************\n\n"
        info += f"Total system mass: {self.geometry.mass:.4f} amu\n\n"

        info += "----------------------------------------------\n"
        info += " index  atom    x (Å)      y (Å)      z (Å)   \n"
        info += "----------------------------------------------\n"
        atoms, coordinates = self.geometry.atoms, self.geometry.coordinates
        for idx, (atom, coord) in enumerate(zip(atoms, coordinates)):
            info += f" {idx:<6}{atom:^6}"
            for c in coord:
                info += "{0:^11}".format(f"{c:.5f}")
            info += "\n"
        info += "----------------------------------------------\n\n"

        info += "Center of mass:\n"
        info += "----------------------------------------------\n"
        info += "                x (Å)      y (Å)      z (Å)   \n"
        info += "----------------------------------------------\n"
        info += f" {'':<6}{'':^6}"
        for c in self.geometry.center_of_mass:
            info += "{0:^11}".format(f"{c:.5f}")
        info += "\n"
        info += "----------------------------------------------\n\n"

        info += "Inertia tensor (amu·Å²):\n"
        info += "----------------------------------------------\n"
        info += "                  x          y          z     \n"
        info += "----------------------------------------------\n"
        for column, row in zip(["x", "y", "z"], self.geometry.inertia_tensor):
            info += f" {column:<10}"
            for val in row:
                info += f"{val:>11.5f}"
            info += "\n"
        info += "----------------------------------------------\n\n"
        info += "Principal axes of rotation:\n"
        info += "----------------------------------------------\n"
        info += "                  x          y          z     \n"
        info += "----------------------------------------------\n"
        for column, row in zip(["A", "B", "C"], self.geometry.inertia_eigvecs):
            info += f" {column:<10}"
            for val in row:
                info += f"{val:>11.5f}"
            info += "\n"
        info += "----------------------------------------------\n\n"
        info += f"Rotor type: {self.geometry.rotor_type}\n"
        eigvals = self.geometry.inertia_eigvals
        info += f"Principal moments (amu·Å²):\t{eigvals[0]:.5f}  {eigvals[1]:.5f}  {eigvals[2]:.5f}\n\n"
        rot_const = self.geometry.rotational_constants[0]
        info += f"Rotational constants (cm⁻¹):\t{rot_const[0]:.5f}  {rot_const[1]:.5f}  {rot_const[2]:.5f}\n"
        rot_const = self.geometry.rotational_constants[1]
        info += f"Rotational constants (MHz):\t{rot_const[0]:.5f}  {rot_const[1]:.5f}  {rot_const[2]:.5f}\n\n"
        info += "----------------------------------------------\n\n"

        info += "********************** PROPERTIES *************************\n\n"
        info += f"Geometry level of theory: {self.geometry.level_of_theory_geometry}\n"
        info += (
            f"Electronic level of theory: {self.properties.level_of_theory_electronic}\n"
        )
        info += f"Vibronic level of theory: {self.properties.level_of_theory_vibrational}\n\n"
        info += f"Electronic energy: {self.properties.electronic_energy} Eh\n"
        info += f"Gibbs free energy correction G-E(el): {self.properties.free_energy_correction} Eh\n"
        info += f"Gibbs free energy: {self.properties.gibbs_free_energy} Eh\n"
        info += f"pKa: {self.properties.pka}\n\n"

        if self.properties.mulliken_charges != []:

            info += f"MULLIKEN ANALYSIS\n"
            info += "----------------------------------------------\n"
            info += " index  atom   charge    spin\n"
            info += "----------------------------------------------\n"
            for idx, (atom, charge, spin) in enumerate(
                zip(
                    self.geometry.atoms,
                    self.properties.mulliken_charges,
                    self.properties.mulliken_spin_populations,
                )
            ):
                info += f" {idx:<6}{atom:^6}"
                info += "{0:^10}{1:^10}\n".format(
                    f"{charge:.5f}",
                    f"{spin:.5f}",
                )
            info += "\n"

        if self.properties.condensed_fukui_mulliken != {}:

            info += f"CONDENSED FUKUI - MULLIKEN\n"
            info += "----------------------------------------------\n"
            info += " index  atom    f+      f-      f0\n"
            info += "----------------------------------------------\n"
            for idx, (atom, fplus, fminus, fzero) in enumerate(
                zip(
                    self.geometry.atoms,
                    self.properties.condensed_fukui_mulliken["f+"],
                    self.properties.condensed_fukui_mulliken["f-"],
                    self.properties.condensed_fukui_mulliken["f0"],
                )
            ):
                info += f" {idx:<6}{atom:^6}"
                info += "{0:^10}{1:^10}{2:^10}\n".format(
                    f"{fplus:.5f}",
                    f"{fminus:.5f}",
                    f"{fzero:.5f}",
                )
            info += "\n"

        if self.properties.hirshfeld_charges != []:

            info += f"HIRSHFELD ANALYSIS\n"
            info += "----------------------------------------------\n"
            info += " index  atom   charge    spin\n"
            info += "----------------------------------------------\n"
            for idx, (atom, charge, spin) in enumerate(
                zip(
                    self.geometry.atoms,
                    self.properties.hirshfeld_charges,
                    self.properties.hirshfeld_spin_populations,
                )
            ):
                info += f" {idx:<6}{atom:^6}"
                info += "{0:^10}{1:^10}\n".format(
                    f"{charge:.5f}",
                    f"{spin:.5f}",
                )
            info += "\n"

        if self.properties.condensed_fukui_hirshfeld != {}:

            info += f"CONDENSED FUKUI - HIRSHFELD\n"
            info += "----------------------------------------------\n"
            info += " index  atom    f+      f-      f0\n"
            info += "----------------------------------------------\n"
            for idx, (atom, fplus, fminus, fzero) in enumerate(
                zip(
                    self.geometry.atoms,
                    self.properties.condensed_fukui_hirshfeld["f+"],
                    self.properties.condensed_fukui_hirshfeld["f-"],
                    self.properties.condensed_fukui_hirshfeld["f0"],
                )
            ):
                info += f" {idx:<6}{atom:^6}"
                info += "{0:^10}{1:^10}{2:^10}\n".format(
                    f"{fplus:.5f}",
                    f"{fminus:.5f}",
                    f"{fzero:.5f}",
                )
            info += "\n"

        if self.flags != []:
            info += "********************** WARNINGS **************************\n\n"
            for warning in self.flags:
                info += f"{warning}\n"

        return info

    def write_gen(self, gen_file: str, box_side: float = None):
        """
        Writes the current geometry to a `.gen` file.

        Parameters
        ----------
        gen_file : str
            path to the output `.gen` file
        box_side : float, optional
            for periodic systems, defines the length (in Å) of the box side
        """

        if box_side is None:
            box_side = self.box_side

        with open(gen_file, "w") as file:

            file.write(f" {str(self.geometry.atomcount)} ")
            file.write("S\n" if self.is_periodic else "C\n")

            atom_types = []
            for element in self.geometry.atoms:
                if element not in atom_types:
                    atom_types.append(element)

            for atom in atom_types:
                file.write(f" {atom}")
            file.write("\n")

            i = 1
            for atom, coordinates in zip(self.geometry.atoms, self.geometry.coordinates):
                line = (
                    f"{atom}\t"
                    + f"{coordinates[0]}\t"
                    + f"{coordinates[1]}\t"
                    + f"{coordinates[2]}\t"
                    + "\n"
                )
                for index, atom_type in enumerate(atom_types):
                    if line.split()[0] == atom_type:
                        file.write(f"{i} {line.replace(atom_type, str(index + 1))}")
                        i += 1

            if self.is_periodic:
                file.write(f" 0.000 0.000 0.000\n")
                file.write(f" {box_side} 0.000 0.000\n")
                file.write(f" 0.000 {box_side} 0.000\n")
                file.write(f" 0.000 0.000 {box_side}")

    @property
    def is_periodic(self) -> bool:
        """
        Indicates if the system is periodic or not

        Returns
        -------
        bool
            True if the system is periodic (the `box_side` is not None), False otherwise.
        """
        return True if self.box_side is not None else False



def json_parser(input: dict) -> dict:
    """
    The parser takes an input dictionary from an arbitrary .json file version and converts it into a dictionary
    compatible with the latest .json file standard.

    Arguments
    ---------
    input: dict
        The dictionary containing the data that used to be required to fully describe a System object in a previous
        version of the internal .json standard
    
    Returns
    -------
    dict
        The dictionary containing the data required to fully describe a System object in the new .json standard
    """

    output = deepcopy(input)

    if "__JSON_VERSION__" not in input or input["__JSON_VERSION__"] < 1:
        
        logger.warning("Detected JSON version <1: Updating dictionary content to version 1")

        # In version 1 of the JSON format the vibrational data field has been added
        output["Properties"]["Vibrational data"] = None
        output["__JSON_VERSION__"] = 1
    
    output["__JSON_VERSION__"] = __JSON_VERSION__

    return output


class ReactionPath:
    """
    ReactionPath object, containing a series of System objects representing the
    different steps along a reaction path.

    Its primary function is to define the geometric path from reactants to products,
    often representing **transition states** or intermediate geometries. 
    
    The ReactionPath is a collection of molecular geometries: it does not inherently 
    represent a physical ensemble or thermal distribution. In that case, check
    the `Ensemble` class.

    Arguments
    ----------
    systems : List[System]
        The list of System objects to be included in the ReactionPath.
    name: Optional[str]
        Name of the reaction path. If set to `None` (default) will take the name of the
        first `System` frame as the name of the whole path.

    Attributes
    ----------
    systems : List[System]
        The list of System objects in the ReactionPath.
    name : str
        Name of the reaction path.
    
    """

    def __init__(self, systems: List[System], name: Optional[str] = None) -> None:

        if len(systems) == 0:
            raise ValueError("Cannot operate on an empty systems array")

        if any(system.geometry.atoms != systems[0].geometry.atoms for system in systems):
            raise RuntimeError("Different systems encountered in list")

        self.systems: List[System] = systems
        self.name: str = systems[0].name if name is None else name

    def __iter__(self) -> Generator[System]:
        for item in self.systems:
            yield item

    def __getitem__(self, index: int) -> System:
        if isinstance(index, int):
            if index < 0 or index >= len(self.systems):
                raise ValueError("Index out of bounds")
            return self.systems[index]
        elif isinstance(index, slice):
            return self.systems[index]
        else:
            raise TypeError("Invalid argument type")
        

    def __len__(self) -> int:
        return len(self.systems)
    
    def __str__(self) -> str:
        return f"Reaction path: {self.name}, Number of steps: {len(self.systems)}"

    def add(self, systems: List[System]):
        """
        Append more Systems to the ensemble

        Parameters
        ----------
        systems : List[System]
            The list of systems to be added to the ensamble
        """
        if any(system.geometry.atoms != systems[0].geometry.atoms for system in systems):
            raise RuntimeError("Different systems encountered in list")

        for system in systems:
            self.systems.append(system)

    def interpolate(self, n_points: int) -> ReactionPath:
        """
        Linearly interpolate the reaction path to redistribute, extend, or reduce
        the number of steps (systems) along the path.

        Parameters
        ----------
        n_points : int
            The desired number of systems (images) in the new interpolated path.

        Returns
        -------
        ReactionPath
            A new ReactionPath object containing `n_points` interpolated systems.
        """
        if len(self.systems) < 2:
            raise ValueError("Cannot interpolate a path with fewer than two systems.")
        if n_points < 2:
            raise ValueError("The new path must contain at least two points.")

        # Number of atoms and dimensionality
        n_atoms = self.systems[0].geometry.atomcount
        n_dim = n_atoms * 3

        # Stack all coordinates into a 2D array where the shape of the 
        # coordinates for each step is (x1,y1,z1,x2,y2,z2,...)
        coords = np.array([
            np.array(sys.geometry.coordinates).reshape(-1)
            for sys in self.systems
        ])

        # Compute vector difference and Euclidean distance along path
        vec_diff = np.diff(coords, axis=0)
        eucl_dist = np.linalg.norm(vec_diff, axis=1)

        # Compute cumulative distance used as reaction coordinate
        S = np.concatenate(([0.0], np.cumsum(eucl_dist)))

        # Create a evenly spaced reaction coordinate
        rc = np.linspace(S[0], S[-1], n_points)

        # Interpolate each coordinate
        new_coords = np.zeros((n_points, n_dim))
        for i in range(n_dim):
            new_coords[:, i] = np.interp(rc, S, coords[:, i])

        # Build new systems
        new_systems = []
        for i, arr in enumerate(new_coords):
            new_sys = deepcopy(self.systems[0])
            reshaped = arr.reshape(n_atoms, 3)
            new_sys.geometry.coordinates = reshaped
            new_sys.name = self.name + f"_interp_{i}"
            new_systems.append(new_sys)

        return ReactionPath(new_systems)

    def analyze_active_atoms(self) -> Tuple[np.ndarray, np.ndarray]:
        """
        Analyze atomic displacements along the reaction path.

        This method computes, for each atom, the standard deviation of its cartesian
        coordinates (x, y, z) across all steps in the reaction path. It also evaluates
        the total spatial displacement of each atom as the Euclidean norm of the
        coordinate standard deviations.

        Returns
        -------
        np.ndarray 
            The `np.ndarray` of shape (N atoms, 3) containing the standard deviation (in Å)
            of the x, y, z coordinates for each atom.
        np.ndarray
            The `np.ndarray` of shape (N atoms) containing the total spatial standard 
            deviation (in Å) for each atom, computed as the Euclidean norm of the x, y,
            z standard deviations.
        """
        n_steps = len(self.systems)
        n_atoms = self.systems[0].geometry.atomcount

        all_coords = np.zeros((n_steps, n_atoms, 3))

        for i, system in enumerate(self.systems):
            coords = np.array(system.geometry.coordinates)
            all_coords[i, :, :] = coords

        std = np.std(all_coords, axis=0) # Calculate standard deviation
        norm = np.linalg.norm(std, axis=1) # Calculate norm. Total displacement marker

        return std, norm

class Ensemble:
    """
    A statistical collection of molecular systems representing a **physical 
    ensemble** (e.g., canonical NVT, microcanonical NVE) typically generated 
    from molecular dynamics (MD) or Monte Carlo (MC) simulations.

    The Ensemble represents a physical collection of states corresponding to a thermal distribution;
    it does not inherently describe a single reaction pathway or sequence of geometries.
    In that case, check the ReactionPath class.

    Parameters
    ----------
    systems : List[System]
        The list of System objects to be included in the Ensemble.

    Attributes
    ----------
    name : str
        Name of the system represented in the ensemble, taken from the first element of
        the ensemble
    systems : List[System]
        The list of System objects in the Ensemble.
    properties : PropertiesArchive
        The property archive containing the average ensamble properties calculated at
        various levels of theory.
    """

    def __init__(self, systems: List[System]) -> None:

        if len(systems) == 0:
            raise ValueError("Cannot operate on an empty systems array")

        if any(system.geometry.atoms != systems[0].geometry.atoms for system in systems):
            raise RuntimeError("Different systems encountered in list")

        self.name: str = systems[0].name
        self.systems: List[System] = systems
        self.helmholtz_free_energy: float = None

    def __iter__(self) -> Generator[System]:
        for item in self.systems:
            yield item

    def __getitem__(self, index: int) -> System:
        if index < 0 or index >= len(self.systems):
            raise ValueError("Index out of bounds")

        return self.systems[index]

    def __len__(self) -> int:
        return len(self.systems)

    @property
    def atomcount(self) -> int:
        """
        The number of atoms in the system

        Returns
        -------
        int
            The total number of atoms
        """
        return self.systems[0].geometry.atomcount

    def add(self, systems: List[System]):
        """
        Append more Systems to the ensemble

        Parameters
        ----------
        systems : List[System]
            The list of systems to be added to the ensamble
        """
        if any(system.geometry.atoms != systems[0].geometry.atoms for system in systems):
            raise RuntimeError("Different systems encountered in list")

        for system in systems:
            self.systems.append(system)

    def boltzmann_average(
        self,
        temperature: float = 297.15,
    ) -> float:
        """
        Calculates the average free Helmholtz energy of the ensemble (in Hartree), weighted
        for each molecule by its Boltzmann factor.

        Parameters
        ----------
        temperature : float
            temperature at which to calculate the Boltzmann average, by default 297.15 K

        Returns
        -------
        float
            The total Helmholtz free energy of the ensemble.

        NOTE: the vibrational contributions are included in the electronic component, which
        actually contains the TOTAL energy of the system. Maybe in the future I'll think of
        how to separate the two contributions - LB
        """
        energies = []

        for system in self.systems:
            if system.properties.free_energy_correction is None:
                energies.append(system.properties.electronic_energy)
            else:
                energies.append(
                    system.properties.electronic_energy + system.properties.free_energy_correction
                )

        # Compute the relative energy of each system in respect to the minimum to avoid overflows
        # when computing exponential of large magnitude values
        dE = [energy - min(energies) for energy in energies]

        # Compute the relative partition function starting from the relative energy list
        relative_Z = np.sum(np.exp([-energy / (kB * temperature) for energy in dE]))

        # Compute the populations for each system given the boltzmann distribution
        populations = [np.exp(-energy / (kB * temperature)) / relative_Z for energy in dE]

        # Compute the weighted energy values by including the population of each state
        weighted_energies = [
            energy * population for energy, population in zip(energies, populations)
        ]

        # Compute the entropy of the system
        boltzmann_entropy = -kB * np.sum(populations * np.log(populations))

        # Compute the helmotz free energy for the ensamble
        self.helmholtz_free_energy = (
            np.sum([weighted_energies]) - temperature * boltzmann_entropy
        )


# class MDTrajectory:
#     """
#     Iterator class for MD trajectories. Data is computed only when accessing the
#     elements of the object (via __getitem__ or __iter__)

#     Parameters
#     ----------
#     traj_path : str
#         path (prefix) of the trajectory files used for creating the MD run
#     method : str
#         level of theory at which the simulation was ran
#     """
#     def __init__(self, traj_filepath: str, method: str) -> None:

#         self.name = traj_filepath
#         self.method = method

#         self.md_out = f"MD_data/{traj_filepath}_md.out"
#         self.geo_end = f"MD_data/{traj_filepath}_geo_end.xyz"

#         self.box_side = None
#         if os.path.exists(f"MD_data/{traj_filepath}.pbc"):
#             with open(f"MD_data/{traj_filepath}.pbc") as f:
#                 self.box_side = float(f.read())

#         with open(self.geo_end, "r") as f:

#             self.atomcount = int(f.readline())
#             first_iter = int(f.readline().split()[-1])

#             for line in f:

#                 if "iter" in line:
#                     second_iter = int(line.split()[-1])
#                     self.mdrestartfreq = second_iter - first_iter
#                     break

#             for line in reversed(list(f)):
#                 if "iter" in line:
#                     nframes = int(line.split()[-1])
#                     break

#         self.frames = list(range(0, (nframes // self.mdrestartfreq) + 1))

#     def __iter__(self):
#         for index in self.frames:
#             with open(self.geo_end, "r") as geo_end:
#                 yield self.__getitem__(index, geo_end)

#     def __getitem__(self, index, geo_end: TextIOWrapper = None):
#         """returns the System object corresponding to the requested index/MD step

#         Parameters
#         ----------
#         index : int
#             MD step in the simulation (as list index, not ACTUAL MD iter number)
#         geo_end : TextIOWrapper, optional
#             if __getitem__ is called from __iter__, allows passing the geo_end.xyz file so
#             it is open only once

#         Returns
#         -------
#         system
#             System object corresponding to the requested frame in the MD simulation
#         """

#         MDindex = self.frames[index] * self.mdrestartfreq
#         close_flag = False

#         if not geo_end:
#             close_flag = True
#             geo_end = open(self.geo_end, "r")

#         with open(f"{self.name}_{MDindex}.xyz", "w+") as out:

#             self.atomcount = int(geo_end.readline())
#             out.write(f"{self.atomcount}\n")
#             start = None

#             for i, line in enumerate(geo_end):

#                 if line == f"MD iter: {MDindex}\n":
#                     start = i
#                     out.write(line)

#                 if start and i > start and i < start + self.atomcount + 1:
#                     out.write(
#                         f"{line.split()[0]}\t{line.split()[1]}\t{line.split()[2]}\t{line.split()[3]}\n"
#                     )

#                 if start and i > start + self.atomcount + 1:
#                     break

#         if close_flag:
#             geo_end.close()

#         # !!! implement bytestream input for System !!!
#         system = System(f"{self.name}_{MDindex}.xyz", box_side=self.box_side)
#         os.remove(f"{self.name}_{MDindex}.xyz")

#         with open(self.md_out, "r") as md_out:
#             found = False
#             for line in md_out:
#                 if line == f"MD step: {MDindex}\n":
#                     found = True
#                 if "Total MD Energy" in line and found:
#                     system.energies[self.method] = Energies(
#                         method=self.method,
#                         electronic=line.split()[3],
#                         vibronic=None,
#                     )
#                     break

#         return system

#     def __len__(self):
#         return len(self.frames)
<|MERGE_RESOLUTION|>--- conflicted
+++ resolved
@@ -1,1053 +1,1028 @@
-from __future__ import annotations
-
-import os, json
-import numpy as np
-import logging
-
-<<<<<<< HEAD
-from typing import List, Generator, Optional, Tuple
-=======
-from typing import List, Generator, Optional, Union
->>>>>>> cd1f1707
-from copy import deepcopy
-
-from spycci.constants import kB
-from spycci.config import __JSON_VERSION__
-from spycci.core.base import Engine
-from spycci.core.geometry import MolecularGeometry
-from spycci.core.properties import Properties
-
-logger = logging.getLogger(__name__)
-
-
-class System:
-    """
-    The System object describes a generic molecular system described at a given level of
-    theory. A system is defined based on a molecular geometry, a charge, a spin multiplicity
-    and, once a level of theory is selected, by a set of computed properties.
-
-    Arguments
-    ----------
-    name : str
-        The name of the system.
-    geometry : MolecularGeometry
-        The `MolecularGeometry` object from which the `System` can be constructred.
-    charge : Optional[int]
-        The total charge of the system. (Default: 0 neutral)
-    spin : Optional[int]
-        The total spin multiplicity of the system. (Default: 1 singlet)
-    box_side : Optional[float]
-        For periodic systems, defines the length (in Å) of the box side.
-
-    Raises
-    ------
-    TypeError
-        Exception raised if the geometry argument is not of the `MolecularGeometry` type.
-    """
-    def __init__(
-        self,
-        name: str,
-        geometry: MolecularGeometry,
-        charge: int = 0,
-        spin: int = 1,
-        box_side: Optional[float] = None,
-    ) -> None:
-        if type(geometry) != MolecularGeometry:
-                raise TypeError("The `geometry` argument must be of type `MolecularGeometry`.")
-            
-        self.name = str(name)
-
-        self.__geometry: MolecularGeometry = deepcopy(geometry)
-        self.__geometry._MolecularGeometry__add_system_reset(self.__on_geometry_change)    # Set listener in MolecularGeometry class using mangled name
-
-        self.__charge: int = charge
-        self.__spin: int = spin
-        self.__box_side = box_side
-
-<<<<<<< HEAD
-        self.properties: Properties = Properties()
-        self.properties._Properties__add_check_geometry_level_of_theory(self.__check_geometry_level_of_theory)   # Set listener in Properties class using mangled name
-
-        self.flags: list = []
-        logger.debug(f"CREATED: System object {self.name} at ID: {hex(id(self))}.")
-    
-    def __on_geometry_change(self) -> None:
-        """
-        Function used by the `MolecularGeometry` listener to clear properties when molecular geometry has been changed.
-        """
-        logger.debug(f"CLEARED: Properties of {self.name} system (ID: {hex(id(self))}) due to molecular geometry change.")
-        self.properties = Properties()
-    
-=======
-        self.__properties: Properties = Properties()
-        self.__properties._Properties__add_check_geometry_level_of_theory(self.__check_geometry_level_of_theory)   # Set listener in Properties class using mangled name
-
-        self.flags: list = []
-        logger.debug(f"CREATED: System object {self.name} at ID: {hex(id(self))}.")
-    
-    def __on_geometry_change(self) -> None:
-        """
-        Function used by the `MolecularGeometry` listener to clear properties when molecular geometry has been changed.
-        """
-        logger.debug(f"CLEARED: Properties of {self.name} system (ID: {hex(id(self))}) due to molecular geometry change.")
-        self.properties = Properties()
-    
->>>>>>> cd1f1707
-    def __check_geometry_level_of_theory(self, level_of_theory: str) -> None:
-        """
-        Function used by the `Properties` class listener to check compatibility of a newly provided
-        level of theory with the currently adopted geometric level of theory. If the level of theory
-<<<<<<< HEAD
-        provided is different exception is raised. If the geometry level of theory is none the check is
-        skipped silently.
-=======
-        provided is different exception is raised. If the geometry level of theory is `None` the check
-        is skipped silently.
->>>>>>> cd1f1707
-
-        Argument
-        --------
-        level_of_theory: str
-            The level of theory to be checked agains the geometry level of theory.
-        
-        Raises
-        ------
-        RuntimeError
-            Exception raised if the proposed level of theory is different from the one set
-            as the geometry level of theory.
-        """
-        if self.geometry.level_of_theory_geometry is not None:
-            if level_of_theory != self.geometry.level_of_theory_geometry:
-                raise RuntimeError("Mismatch between the user-provided level of theory and the one used to set geometry")
-        
-    @classmethod
-    def from_xyz(
-        cls, 
-        path: str, 
-        charge: int = 0,
-        spin: int = 1,
-        box_side: Optional[float] = None,
-    ) -> System:
-        """
-        Construct a `System` object from the geometry encoded in a `.xyz` file.
-
-        Arguments
-        ----------
-        path : str
-            The path of the `.xyz` file.
-        charge : Optional[int]
-            The total charge of the system. (Default: 0 neutral)
-        spin : Optional[int]
-            The total spin multiplicity of the system. (Default: 1 singlet)
-        box_side : Optional[float]
-            For periodic systems, defines the length (in Å) of the box side.
-
-        Raises
-        ------
-        FileNotFoundError
-            Exception raised if the specified `.xyz` file cannot be found.
-        """
-        if not os.path.isfile(path):
-            raise FileNotFoundError(f"The specified XYZ file `{path}` does not exist.")
-
-        name = os.path.basename(path).strip(".xyz")
-        geometry = MolecularGeometry.from_xyz(path)
-
-        obj = System(name, geometry, charge=charge, spin=spin, box_side=box_side)
-        return obj
-        
-    @classmethod
-    def from_json(cls, path: str) -> System:
-        """
-        Construct a `System` object from the data encoded in a SPyCCI `.json` file.
-
-        Arguments
-        ----------
-        path : str
-            The path of the `.json` file.
-        
-        Raises
-        ------
-        FileNotFoundError
-            Exception raised if the specified `.json` file cannot be found.
-        """
-        if not os.path.isfile(path):
-            raise FileNotFoundError(f"The specified JSON file `{path}` does not exist.")
-
-        with open(path, "r") as jsonfile:
-            data = json.load(jsonfile)
-
-        data = json_parser(data)
-
-        name = data["Name"]
-        geometry = MolecularGeometry().from_dict(data["Geometry"])
-        charge = data["Charge"]
-        spin = data["Spin"]
-        box_side = data["Box Side"]
-
-        obj = System(name, geometry, charge=charge, spin=spin, box_side=box_side)
-        obj.properties = Properties().from_dict(data["Properties"])
-        obj.flags = data["Flags"]
-
-        return obj
-
-
-    @classmethod
-    def from_smiles(
-        cls,
-        name: str,
-        smiles: str, 
-        charge: int = 0,
-        spin: int = 1,
-        box_side: Optional[float] = None,
-        force_uff: bool = False,
-        default_mmffvariant: str = "MMFF94",
-        use_small_ring_torsions: bool = True,
-        use_macrocycle_torsions: bool = True,
-        maxiter: int = 500,
-        random_seed: int = -1,
-    ) -> System:
-        """
-        The function returns a fully initialized `System` object from the given SMILES string.
-        The geometry of the molecule is generated in 3D using the ETKDGv3 algorithm, followed by force field
-        optimization using either MMFF or UFF, depending on availability and user preference.
-        The resulting system includes molecular geometry, total charge, spin multiplicity, and optional
-        periodic boundary conditions. All operations are carried out using the tools defined in the RDKit package.
-
-        Arguments
-        ---------
-        name: str
-            The name assigned to the molecular system.
-        smiles: str
-            A valid SMILES string representing the molecular structure to be converted into a full system.
-        charge: int
-            The net formal charge of the system. (Default: 0)
-        spin: int
-            The total spin multiplicity of the system. (Default: 1 singlet)
-        box_side: Optional[float]
-            The length of the side of the simulation box (in Å) used to define periodic boundary conditions.
-            If set to `None`, the system is treated as non-periodic. (default: None)
-        force_uff: bool
-            If True, the geometry optimization will use the UFF force field even when MMFF parameters are available.
-            This can be useful when consistency across a dataset using UFF is desired. (default: False)
-        default_mmffvariant: str
-            Specifies the MMFF variant to use when MMFF is selected. Valid options are "MMFF94" or "MMFF94s".
-            "MMFF94s" is generally recommended for more accurate static geometries. (default: "MMFF94")
-        use_small_ring_torsions: bool
-            If True, enables special torsional sampling for small rings during 3D embedding.
-            Recommended when working with strained ring systems (e.g., cyclopropanes, aziridines). (default: True)
-        use_macrocycle_torsions: bool
-            If True, enables special torsional treatment of macrocycles during embedding.
-            Recommended for cyclic peptides or large ring systems (≥12 atoms). (default: True)
-        maxiter: int
-            The maximum number of iterations allowed for the force field optimization step. (default: 500)
-        random_seed: int
-            If set to a positive integer, this value is used to seed the random number generator for
-            the 3D embedding algorithm. This will ensure reproducible conformations for the same input SMILES.
-            This keyword is mainly used for testing. (default: -1)
-        """
-        geometry = MolecularGeometry.from_smiles(
-            smiles,
-            force_uff=force_uff,
-            default_mmffvariant = default_mmffvariant,
-            use_small_ring_torsions = use_small_ring_torsions,
-            use_macrocycle_torsions = use_macrocycle_torsions,
-            maxiter = maxiter,
-            random_seed = random_seed,
-        )
-
-        obj = System(name, geometry, charge=charge, spin=spin, box_side=box_side)
-        return obj
-               
-
-    def save_json(self, path: str) -> None:
-        """
-        Saves a JSON representation of the object that can be stored on disk and loaded (using
-        the class constructor with the option SupportedTypes.JSON) at a later time to
-        re-generate ad identical System object.
-
-        Arguments
-        ---------
-        path: str
-            The path to the .json file that must be created.
-        """
-        data = {}
-        data["__JSON_VERSION__"] = __JSON_VERSION__
-        data["Name"] = self.name
-        data["Charge"] = self.__charge
-        data["Spin"] = self.__spin
-        data["Box Side"] = self.__box_side
-        data["Geometry"] = self.geometry.to_dict()
-        data["Properties"] = self.properties.to_dict()
-        data["Flags"] = self.flags
-
-        with open(path, "w") as jsonfile:
-            json.dump(data, jsonfile)
-
-    @property
-    def geometry(self) -> MolecularGeometry:
-        """
-        The `MolecularGeometry` object encoding the geometry of the system       
-        """
-        return self.__geometry
-
-    @geometry.setter
-    def geometry(self, new_geometry: MolecularGeometry) -> None:
-
-        if type(new_geometry) != MolecularGeometry:
-            raise TypeError("The geometry attribute must be of type MolecularGeometry")
-
-        elif new_geometry.atomcount == 0:
-            raise ValueError("The geometry object cannot be empty or not initialized")
-
-        self.__geometry = new_geometry
-        self.__geometry._MolecularGeometry__add_system_reset(self.__on_geometry_change)
-        logger.info(f"Geometry changed: clearing properties for {self.name}")
-        self.properties = Properties()
-    
-    @property
-    def properties(self) -> Properties:
-        """
-        The `Properties` class object storing the computed system properties.       
-        """
-        return self.__properties
-    
-    @properties.setter
-    def properties(self, new_properties: Properties) -> None:
-        
-        if type(new_properties) != Properties:
-            raise TypeError("The properties attribute must be of type `Properties`")
-
-        self.__properties = new_properties
-        self.__properties._Properties__add_check_geometry_level_of_theory(self.__check_geometry_level_of_theory)
-
-    @property
-    def charge(self) -> int:
-        """
-        The total charge of the molecular system       
-        """
-        return self.__charge
-
-    @charge.setter
-    def charge(self, new_charge: int) -> None:
-
-        if type(new_charge) != int:
-            logger.error(f"Charge {new_charge} is invalid. Must be an integer.")
-            raise TypeError("Charge must be an integer value")
-        
-        self.__charge = new_charge
-        logger.info(f"Charge changed: clearing properties for {self.name}")
-        self.properties = Properties()
-
-    @property
-    def spin(self) -> int:
-        """
-        The spin multiplicity of the molecular system       
-        """
-        return self.__spin
-
-    @spin.setter
-    def spin(self, new_spin: int) -> None:
-
-        if type(new_spin) != int or new_spin<1:
-            logger.error(f"Spin multiplicity {new_spin} is invalid. Must be a positive integer.")
-            raise TypeError("Spin multiplicity must be an integer value")
-        
-        self.__spin = new_spin
-        logger.info(f"Spin changed: clearing properties for {self.name}")
-        self.properties = Properties()
-
-    @property
-    def box_side(self) -> float:
-        """
-        The length of the side of the simulation box (in Å) used to define periodic boundary conditions.
-        If set to `None`, the system is treated as non-periodic.
-        """
-        return self.__box_side
-
-    @box_side.setter
-    def box_side(self, value: float) -> None:
-        self.__box_side = value
-        logger.info(f"Box side changed: clearing properties for {self.name}")
-        self.properties = Properties()
-
-    def __str__(self):
-        info = "=========================================================\n"
-        info += f"SYSTEM: {self.name}\n"
-        info += "=========================================================\n\n"
-        info += f"Number of atoms: {self.geometry.atomcount}\n"
-        info += f"Charge: {self.charge}\n"
-        info += f"Spin multiplicity: {self.spin}\n"
-
-        if self.box_side:
-            info += f"Periodic system with box size: {self.box_side:.4f} Å\n"
-        info += "\n"
-
-        info += "********************** GEOMETRY *************************\n\n"
-        info += f"Total system mass: {self.geometry.mass:.4f} amu\n\n"
-
-        info += "----------------------------------------------\n"
-        info += " index  atom    x (Å)      y (Å)      z (Å)   \n"
-        info += "----------------------------------------------\n"
-        atoms, coordinates = self.geometry.atoms, self.geometry.coordinates
-        for idx, (atom, coord) in enumerate(zip(atoms, coordinates)):
-            info += f" {idx:<6}{atom:^6}"
-            for c in coord:
-                info += "{0:^11}".format(f"{c:.5f}")
-            info += "\n"
-        info += "----------------------------------------------\n\n"
-
-        info += "Center of mass:\n"
-        info += "----------------------------------------------\n"
-        info += "                x (Å)      y (Å)      z (Å)   \n"
-        info += "----------------------------------------------\n"
-        info += f" {'':<6}{'':^6}"
-        for c in self.geometry.center_of_mass:
-            info += "{0:^11}".format(f"{c:.5f}")
-        info += "\n"
-        info += "----------------------------------------------\n\n"
-
-        info += "Inertia tensor (amu·Å²):\n"
-        info += "----------------------------------------------\n"
-        info += "                  x          y          z     \n"
-        info += "----------------------------------------------\n"
-        for column, row in zip(["x", "y", "z"], self.geometry.inertia_tensor):
-            info += f" {column:<10}"
-            for val in row:
-                info += f"{val:>11.5f}"
-            info += "\n"
-        info += "----------------------------------------------\n\n"
-        info += "Principal axes of rotation:\n"
-        info += "----------------------------------------------\n"
-        info += "                  x          y          z     \n"
-        info += "----------------------------------------------\n"
-        for column, row in zip(["A", "B", "C"], self.geometry.inertia_eigvecs):
-            info += f" {column:<10}"
-            for val in row:
-                info += f"{val:>11.5f}"
-            info += "\n"
-        info += "----------------------------------------------\n\n"
-        info += f"Rotor type: {self.geometry.rotor_type}\n"
-        eigvals = self.geometry.inertia_eigvals
-        info += f"Principal moments (amu·Å²):\t{eigvals[0]:.5f}  {eigvals[1]:.5f}  {eigvals[2]:.5f}\n\n"
-        rot_const = self.geometry.rotational_constants[0]
-        info += f"Rotational constants (cm⁻¹):\t{rot_const[0]:.5f}  {rot_const[1]:.5f}  {rot_const[2]:.5f}\n"
-        rot_const = self.geometry.rotational_constants[1]
-        info += f"Rotational constants (MHz):\t{rot_const[0]:.5f}  {rot_const[1]:.5f}  {rot_const[2]:.5f}\n\n"
-        info += "----------------------------------------------\n\n"
-
-        info += "********************** PROPERTIES *************************\n\n"
-        info += f"Geometry level of theory: {self.geometry.level_of_theory_geometry}\n"
-        info += (
-            f"Electronic level of theory: {self.properties.level_of_theory_electronic}\n"
-        )
-        info += f"Vibronic level of theory: {self.properties.level_of_theory_vibrational}\n\n"
-        info += f"Electronic energy: {self.properties.electronic_energy} Eh\n"
-        info += f"Gibbs free energy correction G-E(el): {self.properties.free_energy_correction} Eh\n"
-        info += f"Gibbs free energy: {self.properties.gibbs_free_energy} Eh\n"
-        info += f"pKa: {self.properties.pka}\n\n"
-
-        if self.properties.mulliken_charges != []:
-
-            info += f"MULLIKEN ANALYSIS\n"
-            info += "----------------------------------------------\n"
-            info += " index  atom   charge    spin\n"
-            info += "----------------------------------------------\n"
-            for idx, (atom, charge, spin) in enumerate(
-                zip(
-                    self.geometry.atoms,
-                    self.properties.mulliken_charges,
-                    self.properties.mulliken_spin_populations,
-                )
-            ):
-                info += f" {idx:<6}{atom:^6}"
-                info += "{0:^10}{1:^10}\n".format(
-                    f"{charge:.5f}",
-                    f"{spin:.5f}",
-                )
-            info += "\n"
-
-        if self.properties.condensed_fukui_mulliken != {}:
-
-            info += f"CONDENSED FUKUI - MULLIKEN\n"
-            info += "----------------------------------------------\n"
-            info += " index  atom    f+      f-      f0\n"
-            info += "----------------------------------------------\n"
-            for idx, (atom, fplus, fminus, fzero) in enumerate(
-                zip(
-                    self.geometry.atoms,
-                    self.properties.condensed_fukui_mulliken["f+"],
-                    self.properties.condensed_fukui_mulliken["f-"],
-                    self.properties.condensed_fukui_mulliken["f0"],
-                )
-            ):
-                info += f" {idx:<6}{atom:^6}"
-                info += "{0:^10}{1:^10}{2:^10}\n".format(
-                    f"{fplus:.5f}",
-                    f"{fminus:.5f}",
-                    f"{fzero:.5f}",
-                )
-            info += "\n"
-
-        if self.properties.hirshfeld_charges != []:
-
-            info += f"HIRSHFELD ANALYSIS\n"
-            info += "----------------------------------------------\n"
-            info += " index  atom   charge    spin\n"
-            info += "----------------------------------------------\n"
-            for idx, (atom, charge, spin) in enumerate(
-                zip(
-                    self.geometry.atoms,
-                    self.properties.hirshfeld_charges,
-                    self.properties.hirshfeld_spin_populations,
-                )
-            ):
-                info += f" {idx:<6}{atom:^6}"
-                info += "{0:^10}{1:^10}\n".format(
-                    f"{charge:.5f}",
-                    f"{spin:.5f}",
-                )
-            info += "\n"
-
-        if self.properties.condensed_fukui_hirshfeld != {}:
-
-            info += f"CONDENSED FUKUI - HIRSHFELD\n"
-            info += "----------------------------------------------\n"
-            info += " index  atom    f+      f-      f0\n"
-            info += "----------------------------------------------\n"
-            for idx, (atom, fplus, fminus, fzero) in enumerate(
-                zip(
-                    self.geometry.atoms,
-                    self.properties.condensed_fukui_hirshfeld["f+"],
-                    self.properties.condensed_fukui_hirshfeld["f-"],
-                    self.properties.condensed_fukui_hirshfeld["f0"],
-                )
-            ):
-                info += f" {idx:<6}{atom:^6}"
-                info += "{0:^10}{1:^10}{2:^10}\n".format(
-                    f"{fplus:.5f}",
-                    f"{fminus:.5f}",
-                    f"{fzero:.5f}",
-                )
-            info += "\n"
-
-        if self.flags != []:
-            info += "********************** WARNINGS **************************\n\n"
-            for warning in self.flags:
-                info += f"{warning}\n"
-
-        return info
-
-    def write_gen(self, gen_file: str, box_side: float = None):
-        """
-        Writes the current geometry to a `.gen` file.
-
-        Parameters
-        ----------
-        gen_file : str
-            path to the output `.gen` file
-        box_side : float, optional
-            for periodic systems, defines the length (in Å) of the box side
-        """
-
-        if box_side is None:
-            box_side = self.box_side
-
-        with open(gen_file, "w") as file:
-
-            file.write(f" {str(self.geometry.atomcount)} ")
-            file.write("S\n" if self.is_periodic else "C\n")
-
-            atom_types = []
-            for element in self.geometry.atoms:
-                if element not in atom_types:
-                    atom_types.append(element)
-
-            for atom in atom_types:
-                file.write(f" {atom}")
-            file.write("\n")
-
-            i = 1
-            for atom, coordinates in zip(self.geometry.atoms, self.geometry.coordinates):
-                line = (
-                    f"{atom}\t"
-                    + f"{coordinates[0]}\t"
-                    + f"{coordinates[1]}\t"
-                    + f"{coordinates[2]}\t"
-                    + "\n"
-                )
-                for index, atom_type in enumerate(atom_types):
-                    if line.split()[0] == atom_type:
-                        file.write(f"{i} {line.replace(atom_type, str(index + 1))}")
-                        i += 1
-
-            if self.is_periodic:
-                file.write(f" 0.000 0.000 0.000\n")
-                file.write(f" {box_side} 0.000 0.000\n")
-                file.write(f" 0.000 {box_side} 0.000\n")
-                file.write(f" 0.000 0.000 {box_side}")
-
-    @property
-    def is_periodic(self) -> bool:
-        """
-        Indicates if the system is periodic or not
-
-        Returns
-        -------
-        bool
-            True if the system is periodic (the `box_side` is not None), False otherwise.
-        """
-        return True if self.box_side is not None else False
-
-
-
-def json_parser(input: dict) -> dict:
-    """
-    The parser takes an input dictionary from an arbitrary .json file version and converts it into a dictionary
-    compatible with the latest .json file standard.
-
-    Arguments
-    ---------
-    input: dict
-        The dictionary containing the data that used to be required to fully describe a System object in a previous
-        version of the internal .json standard
-    
-    Returns
-    -------
-    dict
-        The dictionary containing the data required to fully describe a System object in the new .json standard
-    """
-
-    output = deepcopy(input)
-
-    if "__JSON_VERSION__" not in input or input["__JSON_VERSION__"] < 1:
-        
-        logger.warning("Detected JSON version <1: Updating dictionary content to version 1")
-
-        # In version 1 of the JSON format the vibrational data field has been added
-        output["Properties"]["Vibrational data"] = None
-        output["__JSON_VERSION__"] = 1
-    
-    output["__JSON_VERSION__"] = __JSON_VERSION__
-
-    return output
-
-
-class ReactionPath:
-    """
-    ReactionPath object, containing a series of System objects representing the
-    different steps along a reaction path.
-
-    Its primary function is to define the geometric path from reactants to products,
-    often representing **transition states** or intermediate geometries. 
-    
-    The ReactionPath is a collection of molecular geometries: it does not inherently 
-    represent a physical ensemble or thermal distribution. In that case, check
-    the `Ensemble` class.
-
-    Arguments
-    ----------
-    systems : List[System]
-        The list of System objects to be included in the ReactionPath.
-    name: Optional[str]
-        Name of the reaction path. If set to `None` (default) will take the name of the
-        first `System` frame as the name of the whole path.
-
-    Attributes
-    ----------
-    systems : List[System]
-        The list of System objects in the ReactionPath.
-    name : str
-        Name of the reaction path.
-    
-    """
-
-    def __init__(self, systems: List[System], name: Optional[str] = None) -> None:
-
-        if len(systems) == 0:
-            raise ValueError("Cannot operate on an empty systems array")
-
-        if any(system.geometry.atoms != systems[0].geometry.atoms for system in systems):
-            raise RuntimeError("Different systems encountered in list")
-
-        self.systems: List[System] = systems
-        self.name: str = systems[0].name if name is None else name
-
-    def __iter__(self) -> Generator[System]:
-        for item in self.systems:
-            yield item
-
-    def __getitem__(self, index: int) -> System:
-        if isinstance(index, int):
-            if index < 0 or index >= len(self.systems):
-                raise ValueError("Index out of bounds")
-            return self.systems[index]
-        elif isinstance(index, slice):
-            return self.systems[index]
-        else:
-            raise TypeError("Invalid argument type")
-        
-
-    def __len__(self) -> int:
-        return len(self.systems)
-    
-    def __str__(self) -> str:
-        return f"Reaction path: {self.name}, Number of steps: {len(self.systems)}"
-
-    def add(self, systems: List[System]):
-        """
-        Append more Systems to the ensemble
-
-        Parameters
-        ----------
-        systems : List[System]
-            The list of systems to be added to the ensamble
-        """
-        if any(system.geometry.atoms != systems[0].geometry.atoms for system in systems):
-            raise RuntimeError("Different systems encountered in list")
-
-        for system in systems:
-            self.systems.append(system)
-
-    def interpolate(self, n_points: int) -> ReactionPath:
-        """
-        Linearly interpolate the reaction path to redistribute, extend, or reduce
-        the number of steps (systems) along the path.
-
-        Parameters
-        ----------
-        n_points : int
-            The desired number of systems (images) in the new interpolated path.
-
-        Returns
-        -------
-        ReactionPath
-            A new ReactionPath object containing `n_points` interpolated systems.
-        """
-        if len(self.systems) < 2:
-            raise ValueError("Cannot interpolate a path with fewer than two systems.")
-        if n_points < 2:
-            raise ValueError("The new path must contain at least two points.")
-
-        # Number of atoms and dimensionality
-        n_atoms = self.systems[0].geometry.atomcount
-        n_dim = n_atoms * 3
-
-        # Stack all coordinates into a 2D array where the shape of the 
-        # coordinates for each step is (x1,y1,z1,x2,y2,z2,...)
-        coords = np.array([
-            np.array(sys.geometry.coordinates).reshape(-1)
-            for sys in self.systems
-        ])
-
-        # Compute vector difference and Euclidean distance along path
-        vec_diff = np.diff(coords, axis=0)
-        eucl_dist = np.linalg.norm(vec_diff, axis=1)
-
-        # Compute cumulative distance used as reaction coordinate
-        S = np.concatenate(([0.0], np.cumsum(eucl_dist)))
-
-        # Create a evenly spaced reaction coordinate
-        rc = np.linspace(S[0], S[-1], n_points)
-
-        # Interpolate each coordinate
-        new_coords = np.zeros((n_points, n_dim))
-        for i in range(n_dim):
-            new_coords[:, i] = np.interp(rc, S, coords[:, i])
-
-        # Build new systems
-        new_systems = []
-        for i, arr in enumerate(new_coords):
-            new_sys = deepcopy(self.systems[0])
-            reshaped = arr.reshape(n_atoms, 3)
-            new_sys.geometry.coordinates = reshaped
-            new_sys.name = self.name + f"_interp_{i}"
-            new_systems.append(new_sys)
-
-        return ReactionPath(new_systems)
-
-    def analyze_active_atoms(self) -> Tuple[np.ndarray, np.ndarray]:
-        """
-        Analyze atomic displacements along the reaction path.
-
-        This method computes, for each atom, the standard deviation of its cartesian
-        coordinates (x, y, z) across all steps in the reaction path. It also evaluates
-        the total spatial displacement of each atom as the Euclidean norm of the
-        coordinate standard deviations.
-
-        Returns
-        -------
-        np.ndarray 
-            The `np.ndarray` of shape (N atoms, 3) containing the standard deviation (in Å)
-            of the x, y, z coordinates for each atom.
-        np.ndarray
-            The `np.ndarray` of shape (N atoms) containing the total spatial standard 
-            deviation (in Å) for each atom, computed as the Euclidean norm of the x, y,
-            z standard deviations.
-        """
-        n_steps = len(self.systems)
-        n_atoms = self.systems[0].geometry.atomcount
-
-        all_coords = np.zeros((n_steps, n_atoms, 3))
-
-        for i, system in enumerate(self.systems):
-            coords = np.array(system.geometry.coordinates)
-            all_coords[i, :, :] = coords
-
-        std = np.std(all_coords, axis=0) # Calculate standard deviation
-        norm = np.linalg.norm(std, axis=1) # Calculate norm. Total displacement marker
-
-        return std, norm
-
-class Ensemble:
-    """
-    A statistical collection of molecular systems representing a **physical 
-    ensemble** (e.g., canonical NVT, microcanonical NVE) typically generated 
-    from molecular dynamics (MD) or Monte Carlo (MC) simulations.
-
-    The Ensemble represents a physical collection of states corresponding to a thermal distribution;
-    it does not inherently describe a single reaction pathway or sequence of geometries.
-    In that case, check the ReactionPath class.
-
-    Parameters
-    ----------
-    systems : List[System]
-        The list of System objects to be included in the Ensemble.
-
-    Attributes
-    ----------
-    name : str
-        Name of the system represented in the ensemble, taken from the first element of
-        the ensemble
-    systems : List[System]
-        The list of System objects in the Ensemble.
-    properties : PropertiesArchive
-        The property archive containing the average ensamble properties calculated at
-        various levels of theory.
-    """
-
-    def __init__(self, systems: List[System]) -> None:
-
-        if len(systems) == 0:
-            raise ValueError("Cannot operate on an empty systems array")
-
-        if any(system.geometry.atoms != systems[0].geometry.atoms for system in systems):
-            raise RuntimeError("Different systems encountered in list")
-
-        self.name: str = systems[0].name
-        self.systems: List[System] = systems
-        self.helmholtz_free_energy: float = None
-
-    def __iter__(self) -> Generator[System]:
-        for item in self.systems:
-            yield item
-
-    def __getitem__(self, index: int) -> System:
-        if index < 0 or index >= len(self.systems):
-            raise ValueError("Index out of bounds")
-
-        return self.systems[index]
-
-    def __len__(self) -> int:
-        return len(self.systems)
-
-    @property
-    def atomcount(self) -> int:
-        """
-        The number of atoms in the system
-
-        Returns
-        -------
-        int
-            The total number of atoms
-        """
-        return self.systems[0].geometry.atomcount
-
-    def add(self, systems: List[System]):
-        """
-        Append more Systems to the ensemble
-
-        Parameters
-        ----------
-        systems : List[System]
-            The list of systems to be added to the ensamble
-        """
-        if any(system.geometry.atoms != systems[0].geometry.atoms for system in systems):
-            raise RuntimeError("Different systems encountered in list")
-
-        for system in systems:
-            self.systems.append(system)
-
-    def boltzmann_average(
-        self,
-        temperature: float = 297.15,
-    ) -> float:
-        """
-        Calculates the average free Helmholtz energy of the ensemble (in Hartree), weighted
-        for each molecule by its Boltzmann factor.
-
-        Parameters
-        ----------
-        temperature : float
-            temperature at which to calculate the Boltzmann average, by default 297.15 K
-
-        Returns
-        -------
-        float
-            The total Helmholtz free energy of the ensemble.
-
-        NOTE: the vibrational contributions are included in the electronic component, which
-        actually contains the TOTAL energy of the system. Maybe in the future I'll think of
-        how to separate the two contributions - LB
-        """
-        energies = []
-
-        for system in self.systems:
-            if system.properties.free_energy_correction is None:
-                energies.append(system.properties.electronic_energy)
-            else:
-                energies.append(
-                    system.properties.electronic_energy + system.properties.free_energy_correction
-                )
-
-        # Compute the relative energy of each system in respect to the minimum to avoid overflows
-        # when computing exponential of large magnitude values
-        dE = [energy - min(energies) for energy in energies]
-
-        # Compute the relative partition function starting from the relative energy list
-        relative_Z = np.sum(np.exp([-energy / (kB * temperature) for energy in dE]))
-
-        # Compute the populations for each system given the boltzmann distribution
-        populations = [np.exp(-energy / (kB * temperature)) / relative_Z for energy in dE]
-
-        # Compute the weighted energy values by including the population of each state
-        weighted_energies = [
-            energy * population for energy, population in zip(energies, populations)
-        ]
-
-        # Compute the entropy of the system
-        boltzmann_entropy = -kB * np.sum(populations * np.log(populations))
-
-        # Compute the helmotz free energy for the ensamble
-        self.helmholtz_free_energy = (
-            np.sum([weighted_energies]) - temperature * boltzmann_entropy
-        )
-
-
-# class MDTrajectory:
-#     """
-#     Iterator class for MD trajectories. Data is computed only when accessing the
-#     elements of the object (via __getitem__ or __iter__)
-
-#     Parameters
-#     ----------
-#     traj_path : str
-#         path (prefix) of the trajectory files used for creating the MD run
-#     method : str
-#         level of theory at which the simulation was ran
-#     """
-#     def __init__(self, traj_filepath: str, method: str) -> None:
-
-#         self.name = traj_filepath
-#         self.method = method
-
-#         self.md_out = f"MD_data/{traj_filepath}_md.out"
-#         self.geo_end = f"MD_data/{traj_filepath}_geo_end.xyz"
-
-#         self.box_side = None
-#         if os.path.exists(f"MD_data/{traj_filepath}.pbc"):
-#             with open(f"MD_data/{traj_filepath}.pbc") as f:
-#                 self.box_side = float(f.read())
-
-#         with open(self.geo_end, "r") as f:
-
-#             self.atomcount = int(f.readline())
-#             first_iter = int(f.readline().split()[-1])
-
-#             for line in f:
-
-#                 if "iter" in line:
-#                     second_iter = int(line.split()[-1])
-#                     self.mdrestartfreq = second_iter - first_iter
-#                     break
-
-#             for line in reversed(list(f)):
-#                 if "iter" in line:
-#                     nframes = int(line.split()[-1])
-#                     break
-
-#         self.frames = list(range(0, (nframes // self.mdrestartfreq) + 1))
-
-#     def __iter__(self):
-#         for index in self.frames:
-#             with open(self.geo_end, "r") as geo_end:
-#                 yield self.__getitem__(index, geo_end)
-
-#     def __getitem__(self, index, geo_end: TextIOWrapper = None):
-#         """returns the System object corresponding to the requested index/MD step
-
-#         Parameters
-#         ----------
-#         index : int
-#             MD step in the simulation (as list index, not ACTUAL MD iter number)
-#         geo_end : TextIOWrapper, optional
-#             if __getitem__ is called from __iter__, allows passing the geo_end.xyz file so
-#             it is open only once
-
-#         Returns
-#         -------
-#         system
-#             System object corresponding to the requested frame in the MD simulation
-#         """
-
-#         MDindex = self.frames[index] * self.mdrestartfreq
-#         close_flag = False
-
-#         if not geo_end:
-#             close_flag = True
-#             geo_end = open(self.geo_end, "r")
-
-#         with open(f"{self.name}_{MDindex}.xyz", "w+") as out:
-
-#             self.atomcount = int(geo_end.readline())
-#             out.write(f"{self.atomcount}\n")
-#             start = None
-
-#             for i, line in enumerate(geo_end):
-
-#                 if line == f"MD iter: {MDindex}\n":
-#                     start = i
-#                     out.write(line)
-
-#                 if start and i > start and i < start + self.atomcount + 1:
-#                     out.write(
-#                         f"{line.split()[0]}\t{line.split()[1]}\t{line.split()[2]}\t{line.split()[3]}\n"
-#                     )
-
-#                 if start and i > start + self.atomcount + 1:
-#                     break
-
-#         if close_flag:
-#             geo_end.close()
-
-#         # !!! implement bytestream input for System !!!
-#         system = System(f"{self.name}_{MDindex}.xyz", box_side=self.box_side)
-#         os.remove(f"{self.name}_{MDindex}.xyz")
-
-#         with open(self.md_out, "r") as md_out:
-#             found = False
-#             for line in md_out:
-#                 if line == f"MD step: {MDindex}\n":
-#                     found = True
-#                 if "Total MD Energy" in line and found:
-#                     system.energies[self.method] = Energies(
-#                         method=self.method,
-#                         electronic=line.split()[3],
-#                         vibronic=None,
-#                     )
-#                     break
-
-#         return system
-
-#     def __len__(self):
-#         return len(self.frames)
+from __future__ import annotations
+
+import os, json
+import numpy as np
+import logging
+
+from typing import List, Generator, Optional, Tuple, Union
+from copy import deepcopy
+
+from spycci.constants import kB
+from spycci.config import __JSON_VERSION__
+from spycci.core.base import Engine
+from spycci.core.geometry import MolecularGeometry
+from spycci.core.properties import Properties
+
+logger = logging.getLogger(__name__)
+
+
+class System:
+    """
+    The System object describes a generic molecular system described at a given level of
+    theory. A system is defined based on a molecular geometry, a charge, a spin multiplicity
+    and, once a level of theory is selected, by a set of computed properties.
+
+    Arguments
+    ----------
+    name : str
+        The name of the system.
+    geometry : MolecularGeometry
+        The `MolecularGeometry` object from which the `System` can be constructred.
+    charge : Optional[int]
+        The total charge of the system. (Default: 0 neutral)
+    spin : Optional[int]
+        The total spin multiplicity of the system. (Default: 1 singlet)
+    box_side : Optional[float]
+        For periodic systems, defines the length (in Å) of the box side.
+
+    Raises
+    ------
+    TypeError
+        Exception raised if the geometry argument is not of the `MolecularGeometry` type.
+    """
+    def __init__(
+        self,
+        name: str,
+        geometry: MolecularGeometry,
+        charge: int = 0,
+        spin: int = 1,
+        box_side: Optional[float] = None,
+    ) -> None:
+        if type(geometry) != MolecularGeometry:
+                raise TypeError("The `geometry` argument must be of type `MolecularGeometry`.")
+            
+        self.name = str(name)
+
+        self.__geometry: MolecularGeometry = deepcopy(geometry)
+        self.__geometry._MolecularGeometry__add_system_reset(self.__on_geometry_change)    # Set listener in MolecularGeometry class using mangled name
+
+        self.__charge: int = charge
+        self.__spin: int = spin
+        self.__box_side = box_side
+
+        self.__properties: Properties = Properties()
+        self.__properties._Properties__add_check_geometry_level_of_theory(self.__check_geometry_level_of_theory)   # Set listener in Properties class using mangled name
+
+        self.flags: list = []
+        logger.debug(f"CREATED: System object {self.name} at ID: {hex(id(self))}.")
+    
+    def __on_geometry_change(self) -> None:
+        """
+        Function used by the `MolecularGeometry` listener to clear properties when molecular geometry has been changed.
+        """
+        logger.debug(f"CLEARED: Properties of {self.name} system (ID: {hex(id(self))}) due to molecular geometry change.")
+        self.properties = Properties()
+    
+    def __check_geometry_level_of_theory(self, level_of_theory: str) -> None:
+        """
+        Function used by the `Properties` class listener to check compatibility of a newly provided
+        level of theory with the currently adopted geometric level of theory. If the level of theory
+        provided is different exception is raised. If the geometry level of theory is `None` the check
+        is skipped silently.
+
+        Argument
+        --------
+        level_of_theory: str
+            The level of theory to be checked agains the geometry level of theory.
+        
+        Raises
+        ------
+        RuntimeError
+            Exception raised if the proposed level of theory is different from the one set
+            as the geometry level of theory.
+        """
+        if self.geometry.level_of_theory_geometry is not None:
+            if level_of_theory != self.geometry.level_of_theory_geometry:
+                raise RuntimeError("Mismatch between the user-provided level of theory and the one used to set geometry")
+        
+    @classmethod
+    def from_xyz(
+        cls, 
+        path: str, 
+        charge: int = 0,
+        spin: int = 1,
+        box_side: Optional[float] = None,
+    ) -> System:
+        """
+        Construct a `System` object from the geometry encoded in a `.xyz` file.
+
+        Arguments
+        ----------
+        path : str
+            The path of the `.xyz` file.
+        charge : Optional[int]
+            The total charge of the system. (Default: 0 neutral)
+        spin : Optional[int]
+            The total spin multiplicity of the system. (Default: 1 singlet)
+        box_side : Optional[float]
+            For periodic systems, defines the length (in Å) of the box side.
+
+        Raises
+        ------
+        FileNotFoundError
+            Exception raised if the specified `.xyz` file cannot be found.
+        """
+        if not os.path.isfile(path):
+            raise FileNotFoundError(f"The specified XYZ file `{path}` does not exist.")
+
+        name = os.path.basename(path).strip(".xyz")
+        geometry = MolecularGeometry.from_xyz(path)
+
+        obj = System(name, geometry, charge=charge, spin=spin, box_side=box_side)
+        return obj
+        
+    @classmethod
+    def from_json(cls, path: str) -> System:
+        """
+        Construct a `System` object from the data encoded in a SPyCCI `.json` file.
+
+        Arguments
+        ----------
+        path : str
+            The path of the `.json` file.
+        
+        Raises
+        ------
+        FileNotFoundError
+            Exception raised if the specified `.json` file cannot be found.
+        """
+        if not os.path.isfile(path):
+            raise FileNotFoundError(f"The specified JSON file `{path}` does not exist.")
+
+        with open(path, "r") as jsonfile:
+            data = json.load(jsonfile)
+
+        data = json_parser(data)
+
+        name = data["Name"]
+        geometry = MolecularGeometry().from_dict(data["Geometry"])
+        charge = data["Charge"]
+        spin = data["Spin"]
+        box_side = data["Box Side"]
+
+        obj = System(name, geometry, charge=charge, spin=spin, box_side=box_side)
+        obj.properties = Properties().from_dict(data["Properties"])
+        obj.flags = data["Flags"]
+
+        return obj
+
+
+    @classmethod
+    def from_smiles(
+        cls,
+        name: str,
+        smiles: str, 
+        charge: int = 0,
+        spin: int = 1,
+        box_side: Optional[float] = None,
+        force_uff: bool = False,
+        default_mmffvariant: str = "MMFF94",
+        use_small_ring_torsions: bool = True,
+        use_macrocycle_torsions: bool = True,
+        maxiter: int = 500,
+        random_seed: int = -1,
+    ) -> System:
+        """
+        The function returns a fully initialized `System` object from the given SMILES string.
+        The geometry of the molecule is generated in 3D using the ETKDGv3 algorithm, followed by force field
+        optimization using either MMFF or UFF, depending on availability and user preference.
+        The resulting system includes molecular geometry, total charge, spin multiplicity, and optional
+        periodic boundary conditions. All operations are carried out using the tools defined in the RDKit package.
+
+        Arguments
+        ---------
+        name: str
+            The name assigned to the molecular system.
+        smiles: str
+            A valid SMILES string representing the molecular structure to be converted into a full system.
+        charge: int
+            The net formal charge of the system. (Default: 0)
+        spin: int
+            The total spin multiplicity of the system. (Default: 1 singlet)
+        box_side: Optional[float]
+            The length of the side of the simulation box (in Å) used to define periodic boundary conditions.
+            If set to `None`, the system is treated as non-periodic. (default: None)
+        force_uff: bool
+            If True, the geometry optimization will use the UFF force field even when MMFF parameters are available.
+            This can be useful when consistency across a dataset using UFF is desired. (default: False)
+        default_mmffvariant: str
+            Specifies the MMFF variant to use when MMFF is selected. Valid options are "MMFF94" or "MMFF94s".
+            "MMFF94s" is generally recommended for more accurate static geometries. (default: "MMFF94")
+        use_small_ring_torsions: bool
+            If True, enables special torsional sampling for small rings during 3D embedding.
+            Recommended when working with strained ring systems (e.g., cyclopropanes, aziridines). (default: True)
+        use_macrocycle_torsions: bool
+            If True, enables special torsional treatment of macrocycles during embedding.
+            Recommended for cyclic peptides or large ring systems (≥12 atoms). (default: True)
+        maxiter: int
+            The maximum number of iterations allowed for the force field optimization step. (default: 500)
+        random_seed: int
+            If set to a positive integer, this value is used to seed the random number generator for
+            the 3D embedding algorithm. This will ensure reproducible conformations for the same input SMILES.
+            This keyword is mainly used for testing. (default: -1)
+        """
+        geometry = MolecularGeometry.from_smiles(
+            smiles,
+            force_uff=force_uff,
+            default_mmffvariant = default_mmffvariant,
+            use_small_ring_torsions = use_small_ring_torsions,
+            use_macrocycle_torsions = use_macrocycle_torsions,
+            maxiter = maxiter,
+            random_seed = random_seed,
+        )
+
+        obj = System(name, geometry, charge=charge, spin=spin, box_side=box_side)
+        return obj
+               
+
+    def save_json(self, path: str) -> None:
+        """
+        Saves a JSON representation of the object that can be stored on disk and loaded (using
+        the class constructor with the option SupportedTypes.JSON) at a later time to
+        re-generate ad identical System object.
+
+        Arguments
+        ---------
+        path: str
+            The path to the .json file that must be created.
+        """
+        data = {}
+        data["__JSON_VERSION__"] = __JSON_VERSION__
+        data["Name"] = self.name
+        data["Charge"] = self.__charge
+        data["Spin"] = self.__spin
+        data["Box Side"] = self.__box_side
+        data["Geometry"] = self.geometry.to_dict()
+        data["Properties"] = self.properties.to_dict()
+        data["Flags"] = self.flags
+
+        with open(path, "w") as jsonfile:
+            json.dump(data, jsonfile)
+
+    @property
+    def geometry(self) -> MolecularGeometry:
+        """
+        The `MolecularGeometry` object encoding the geometry of the system       
+        """
+        return self.__geometry
+
+    @geometry.setter
+    def geometry(self, new_geometry: MolecularGeometry) -> None:
+
+        if type(new_geometry) != MolecularGeometry:
+            raise TypeError("The geometry attribute must be of type MolecularGeometry")
+
+        elif new_geometry.atomcount == 0:
+            raise ValueError("The geometry object cannot be empty or not initialized")
+
+        self.__geometry = new_geometry
+        self.__geometry._MolecularGeometry__add_system_reset(self.__on_geometry_change)
+        logger.info(f"Geometry changed: clearing properties for {self.name}")
+        self.properties = Properties()
+    
+    @property
+    def properties(self) -> Properties:
+        """
+        The `Properties` class object storing the computed system properties.       
+        """
+        return self.__properties
+    
+    @properties.setter
+    def properties(self, new_properties: Properties) -> None:
+        
+        if type(new_properties) != Properties:
+            raise TypeError("The properties attribute must be of type `Properties`")
+
+        self.__properties = new_properties
+        self.__properties._Properties__add_check_geometry_level_of_theory(self.__check_geometry_level_of_theory)
+
+    @property
+    def charge(self) -> int:
+        """
+        The total charge of the molecular system       
+        """
+        return self.__charge
+
+    @charge.setter
+    def charge(self, new_charge: int) -> None:
+
+        if type(new_charge) != int:
+            logger.error(f"Charge {new_charge} is invalid. Must be an integer.")
+            raise TypeError("Charge must be an integer value")
+        
+        self.__charge = new_charge
+        logger.info(f"Charge changed: clearing properties for {self.name}")
+        self.properties = Properties()
+
+    @property
+    def spin(self) -> int:
+        """
+        The spin multiplicity of the molecular system       
+        """
+        return self.__spin
+
+    @spin.setter
+    def spin(self, new_spin: int) -> None:
+
+        if type(new_spin) != int or new_spin<1:
+            logger.error(f"Spin multiplicity {new_spin} is invalid. Must be a positive integer.")
+            raise TypeError("Spin multiplicity must be an integer value")
+        
+        self.__spin = new_spin
+        logger.info(f"Spin changed: clearing properties for {self.name}")
+        self.properties = Properties()
+
+    @property
+    def box_side(self) -> float:
+        """
+        The length of the side of the simulation box (in Å) used to define periodic boundary conditions.
+        If set to `None`, the system is treated as non-periodic.
+        """
+        return self.__box_side
+
+    @box_side.setter
+    def box_side(self, value: float) -> None:
+        self.__box_side = value
+        logger.info(f"Box side changed: clearing properties for {self.name}")
+        self.properties = Properties()
+
+    def __str__(self):
+        info = "=========================================================\n"
+        info += f"SYSTEM: {self.name}\n"
+        info += "=========================================================\n\n"
+        info += f"Number of atoms: {self.geometry.atomcount}\n"
+        info += f"Charge: {self.charge}\n"
+        info += f"Spin multiplicity: {self.spin}\n"
+
+        if self.box_side:
+            info += f"Periodic system with box size: {self.box_side:.4f} Å\n"
+        info += "\n"
+
+        info += "********************** GEOMETRY *************************\n\n"
+        info += f"Total system mass: {self.geometry.mass:.4f} amu\n\n"
+
+        info += "----------------------------------------------\n"
+        info += " index  atom    x (Å)      y (Å)      z (Å)   \n"
+        info += "----------------------------------------------\n"
+        atoms, coordinates = self.geometry.atoms, self.geometry.coordinates
+        for idx, (atom, coord) in enumerate(zip(atoms, coordinates)):
+            info += f" {idx:<6}{atom:^6}"
+            for c in coord:
+                info += "{0:^11}".format(f"{c:.5f}")
+            info += "\n"
+        info += "----------------------------------------------\n\n"
+
+        info += "Center of mass:\n"
+        info += "----------------------------------------------\n"
+        info += "                x (Å)      y (Å)      z (Å)   \n"
+        info += "----------------------------------------------\n"
+        info += f" {'':<6}{'':^6}"
+        for c in self.geometry.center_of_mass:
+            info += "{0:^11}".format(f"{c:.5f}")
+        info += "\n"
+        info += "----------------------------------------------\n\n"
+
+        info += "Inertia tensor (amu·Å²):\n"
+        info += "----------------------------------------------\n"
+        info += "                  x          y          z     \n"
+        info += "----------------------------------------------\n"
+        for column, row in zip(["x", "y", "z"], self.geometry.inertia_tensor):
+            info += f" {column:<10}"
+            for val in row:
+                info += f"{val:>11.5f}"
+            info += "\n"
+        info += "----------------------------------------------\n\n"
+        info += "Principal axes of rotation:\n"
+        info += "----------------------------------------------\n"
+        info += "                  x          y          z     \n"
+        info += "----------------------------------------------\n"
+        for column, row in zip(["A", "B", "C"], self.geometry.inertia_eigvecs):
+            info += f" {column:<10}"
+            for val in row:
+                info += f"{val:>11.5f}"
+            info += "\n"
+        info += "----------------------------------------------\n\n"
+        info += f"Rotor type: {self.geometry.rotor_type}\n"
+        eigvals = self.geometry.inertia_eigvals
+        info += f"Principal moments (amu·Å²):\t{eigvals[0]:.5f}  {eigvals[1]:.5f}  {eigvals[2]:.5f}\n\n"
+        rot_const = self.geometry.rotational_constants[0]
+        info += f"Rotational constants (cm⁻¹):\t{rot_const[0]:.5f}  {rot_const[1]:.5f}  {rot_const[2]:.5f}\n"
+        rot_const = self.geometry.rotational_constants[1]
+        info += f"Rotational constants (MHz):\t{rot_const[0]:.5f}  {rot_const[1]:.5f}  {rot_const[2]:.5f}\n\n"
+        info += "----------------------------------------------\n\n"
+
+        info += "********************** PROPERTIES *************************\n\n"
+        info += f"Geometry level of theory: {self.geometry.level_of_theory_geometry}\n"
+        info += (
+            f"Electronic level of theory: {self.properties.level_of_theory_electronic}\n"
+        )
+        info += f"Vibronic level of theory: {self.properties.level_of_theory_vibrational}\n\n"
+        info += f"Electronic energy: {self.properties.electronic_energy} Eh\n"
+        info += f"Gibbs free energy correction G-E(el): {self.properties.free_energy_correction} Eh\n"
+        info += f"Gibbs free energy: {self.properties.gibbs_free_energy} Eh\n"
+        info += f"pKa: {self.properties.pka}\n\n"
+
+        if self.properties.mulliken_charges != []:
+
+            info += f"MULLIKEN ANALYSIS\n"
+            info += "----------------------------------------------\n"
+            info += " index  atom   charge    spin\n"
+            info += "----------------------------------------------\n"
+            for idx, (atom, charge, spin) in enumerate(
+                zip(
+                    self.geometry.atoms,
+                    self.properties.mulliken_charges,
+                    self.properties.mulliken_spin_populations,
+                )
+            ):
+                info += f" {idx:<6}{atom:^6}"
+                info += "{0:^10}{1:^10}\n".format(
+                    f"{charge:.5f}",
+                    f"{spin:.5f}",
+                )
+            info += "\n"
+
+        if self.properties.condensed_fukui_mulliken != {}:
+
+            info += f"CONDENSED FUKUI - MULLIKEN\n"
+            info += "----------------------------------------------\n"
+            info += " index  atom    f+      f-      f0\n"
+            info += "----------------------------------------------\n"
+            for idx, (atom, fplus, fminus, fzero) in enumerate(
+                zip(
+                    self.geometry.atoms,
+                    self.properties.condensed_fukui_mulliken["f+"],
+                    self.properties.condensed_fukui_mulliken["f-"],
+                    self.properties.condensed_fukui_mulliken["f0"],
+                )
+            ):
+                info += f" {idx:<6}{atom:^6}"
+                info += "{0:^10}{1:^10}{2:^10}\n".format(
+                    f"{fplus:.5f}",
+                    f"{fminus:.5f}",
+                    f"{fzero:.5f}",
+                )
+            info += "\n"
+
+        if self.properties.hirshfeld_charges != []:
+
+            info += f"HIRSHFELD ANALYSIS\n"
+            info += "----------------------------------------------\n"
+            info += " index  atom   charge    spin\n"
+            info += "----------------------------------------------\n"
+            for idx, (atom, charge, spin) in enumerate(
+                zip(
+                    self.geometry.atoms,
+                    self.properties.hirshfeld_charges,
+                    self.properties.hirshfeld_spin_populations,
+                )
+            ):
+                info += f" {idx:<6}{atom:^6}"
+                info += "{0:^10}{1:^10}\n".format(
+                    f"{charge:.5f}",
+                    f"{spin:.5f}",
+                )
+            info += "\n"
+
+        if self.properties.condensed_fukui_hirshfeld != {}:
+
+            info += f"CONDENSED FUKUI - HIRSHFELD\n"
+            info += "----------------------------------------------\n"
+            info += " index  atom    f+      f-      f0\n"
+            info += "----------------------------------------------\n"
+            for idx, (atom, fplus, fminus, fzero) in enumerate(
+                zip(
+                    self.geometry.atoms,
+                    self.properties.condensed_fukui_hirshfeld["f+"],
+                    self.properties.condensed_fukui_hirshfeld["f-"],
+                    self.properties.condensed_fukui_hirshfeld["f0"],
+                )
+            ):
+                info += f" {idx:<6}{atom:^6}"
+                info += "{0:^10}{1:^10}{2:^10}\n".format(
+                    f"{fplus:.5f}",
+                    f"{fminus:.5f}",
+                    f"{fzero:.5f}",
+                )
+            info += "\n"
+
+        if self.flags != []:
+            info += "********************** WARNINGS **************************\n\n"
+            for warning in self.flags:
+                info += f"{warning}\n"
+
+        return info
+
+    def write_gen(self, gen_file: str, box_side: float = None):
+        """
+        Writes the current geometry to a `.gen` file.
+
+        Parameters
+        ----------
+        gen_file : str
+            path to the output `.gen` file
+        box_side : float, optional
+            for periodic systems, defines the length (in Å) of the box side
+        """
+
+        if box_side is None:
+            box_side = self.box_side
+
+        with open(gen_file, "w") as file:
+
+            file.write(f" {str(self.geometry.atomcount)} ")
+            file.write("S\n" if self.is_periodic else "C\n")
+
+            atom_types = []
+            for element in self.geometry.atoms:
+                if element not in atom_types:
+                    atom_types.append(element)
+
+            for atom in atom_types:
+                file.write(f" {atom}")
+            file.write("\n")
+
+            i = 1
+            for atom, coordinates in zip(self.geometry.atoms, self.geometry.coordinates):
+                line = (
+                    f"{atom}\t"
+                    + f"{coordinates[0]}\t"
+                    + f"{coordinates[1]}\t"
+                    + f"{coordinates[2]}\t"
+                    + "\n"
+                )
+                for index, atom_type in enumerate(atom_types):
+                    if line.split()[0] == atom_type:
+                        file.write(f"{i} {line.replace(atom_type, str(index + 1))}")
+                        i += 1
+
+            if self.is_periodic:
+                file.write(f" 0.000 0.000 0.000\n")
+                file.write(f" {box_side} 0.000 0.000\n")
+                file.write(f" 0.000 {box_side} 0.000\n")
+                file.write(f" 0.000 0.000 {box_side}")
+
+    @property
+    def is_periodic(self) -> bool:
+        """
+        Indicates if the system is periodic or not
+
+        Returns
+        -------
+        bool
+            True if the system is periodic (the `box_side` is not None), False otherwise.
+        """
+        return True if self.box_side is not None else False
+
+
+
+def json_parser(input: dict) -> dict:
+    """
+    The parser takes an input dictionary from an arbitrary .json file version and converts it into a dictionary
+    compatible with the latest .json file standard.
+
+    Arguments
+    ---------
+    input: dict
+        The dictionary containing the data that used to be required to fully describe a System object in a previous
+        version of the internal .json standard
+    
+    Returns
+    -------
+    dict
+        The dictionary containing the data required to fully describe a System object in the new .json standard
+    """
+
+    output = deepcopy(input)
+
+    if "__JSON_VERSION__" not in input or input["__JSON_VERSION__"] < 1:
+        
+        logger.warning("Detected JSON version <1: Updating dictionary content to version 1")
+
+        # In version 1 of the JSON format the vibrational data field has been added
+        output["Properties"]["Vibrational data"] = None
+        output["__JSON_VERSION__"] = 1
+    
+    output["__JSON_VERSION__"] = __JSON_VERSION__
+
+    return output
+
+
+class ReactionPath:
+    """
+    ReactionPath object, containing a series of System objects representing the
+    different steps along a reaction path.
+
+    Its primary function is to define the geometric path from reactants to products,
+    often representing **transition states** or intermediate geometries. 
+    
+    The ReactionPath is a collection of molecular geometries: it does not inherently 
+    represent a physical ensemble or thermal distribution. In that case, check
+    the `Ensemble` class.
+
+    Arguments
+    ----------
+    systems : List[System]
+        The list of System objects to be included in the ReactionPath.
+    name: Optional[str]
+        Name of the reaction path. If set to `None` (default) will take the name of the
+        first `System` frame as the name of the whole path.
+
+    Attributes
+    ----------
+    systems : List[System]
+        The list of System objects in the ReactionPath.
+    name : str
+        Name of the reaction path.
+    
+    """
+
+    def __init__(self, systems: List[System], name: Optional[str] = None) -> None:
+
+        if len(systems) == 0:
+            raise ValueError("Cannot operate on an empty systems array")
+
+        if any(system.geometry.atoms != systems[0].geometry.atoms for system in systems):
+            raise RuntimeError("Different systems encountered in list")
+
+        self.systems: List[System] = systems
+        self.name: str = systems[0].name if name is None else name
+
+    def __iter__(self) -> Generator[System]:
+        for item in self.systems:
+            yield item
+
+    def __getitem__(self, index: int) -> System:
+        if isinstance(index, int):
+            if index < 0 or index >= len(self.systems):
+                raise ValueError("Index out of bounds")
+            return self.systems[index]
+        elif isinstance(index, slice):
+            return self.systems[index]
+        else:
+            raise TypeError("Invalid argument type")
+        
+
+    def __len__(self) -> int:
+        return len(self.systems)
+    
+    def __str__(self) -> str:
+        return f"Reaction path: {self.name}, Number of steps: {len(self.systems)}"
+
+    def add(self, systems: List[System]):
+        """
+        Append more Systems to the ensemble
+
+        Parameters
+        ----------
+        systems : List[System]
+            The list of systems to be added to the ensamble
+        """
+        if any(system.geometry.atoms != systems[0].geometry.atoms for system in systems):
+            raise RuntimeError("Different systems encountered in list")
+
+        for system in systems:
+            self.systems.append(system)
+
+    def interpolate(self, n_points: int) -> ReactionPath:
+        """
+        Linearly interpolate the reaction path to redistribute, extend, or reduce
+        the number of steps (systems) along the path.
+
+        Parameters
+        ----------
+        n_points : int
+            The desired number of systems (images) in the new interpolated path.
+
+        Returns
+        -------
+        ReactionPath
+            A new ReactionPath object containing `n_points` interpolated systems.
+        """
+        if len(self.systems) < 2:
+            raise ValueError("Cannot interpolate a path with fewer than two systems.")
+        if n_points < 2:
+            raise ValueError("The new path must contain at least two points.")
+
+        # Number of atoms and dimensionality
+        n_atoms = self.systems[0].geometry.atomcount
+        n_dim = n_atoms * 3
+
+        # Stack all coordinates into a 2D array where the shape of the 
+        # coordinates for each step is (x1,y1,z1,x2,y2,z2,...)
+        coords = np.array([
+            np.array(sys.geometry.coordinates).reshape(-1)
+            for sys in self.systems
+        ])
+
+        # Compute vector difference and Euclidean distance along path
+        vec_diff = np.diff(coords, axis=0)
+        eucl_dist = np.linalg.norm(vec_diff, axis=1)
+
+        # Compute cumulative distance used as reaction coordinate
+        S = np.concatenate(([0.0], np.cumsum(eucl_dist)))
+
+        # Create a evenly spaced reaction coordinate
+        rc = np.linspace(S[0], S[-1], n_points)
+
+        # Interpolate each coordinate
+        new_coords = np.zeros((n_points, n_dim))
+        for i in range(n_dim):
+            new_coords[:, i] = np.interp(rc, S, coords[:, i])
+
+        # Build new systems
+        new_systems = []
+        for i, arr in enumerate(new_coords):
+            new_sys = deepcopy(self.systems[0])
+            reshaped = arr.reshape(n_atoms, 3)
+            new_sys.geometry.coordinates = reshaped
+            new_sys.name = self.name + f"_interp_{i}"
+            new_systems.append(new_sys)
+
+        return ReactionPath(new_systems)
+
+    def analyze_active_atoms(self) -> Tuple[np.ndarray, np.ndarray]:
+        """
+        Analyze atomic displacements along the reaction path.
+
+        This method computes, for each atom, the standard deviation of its cartesian
+        coordinates (x, y, z) across all steps in the reaction path. It also evaluates
+        the total spatial displacement of each atom as the Euclidean norm of the
+        coordinate standard deviations.
+
+        Returns
+        -------
+        np.ndarray 
+            The `np.ndarray` of shape (N atoms, 3) containing the standard deviation (in Å)
+            of the x, y, z coordinates for each atom.
+        np.ndarray
+            The `np.ndarray` of shape (N atoms) containing the total spatial standard 
+            deviation (in Å) for each atom, computed as the Euclidean norm of the x, y,
+            z standard deviations.
+        """
+        n_steps = len(self.systems)
+        n_atoms = self.systems[0].geometry.atomcount
+
+        all_coords = np.zeros((n_steps, n_atoms, 3))
+
+        for i, system in enumerate(self.systems):
+            coords = np.array(system.geometry.coordinates)
+            all_coords[i, :, :] = coords
+
+        std = np.std(all_coords, axis=0) # Calculate standard deviation
+        norm = np.linalg.norm(std, axis=1) # Calculate norm. Total displacement marker
+
+        return std, norm
+
+class Ensemble:
+    """
+    A statistical collection of molecular systems representing a **physical 
+    ensemble** (e.g., canonical NVT, microcanonical NVE) typically generated 
+    from molecular dynamics (MD) or Monte Carlo (MC) simulations.
+
+    The Ensemble represents a physical collection of states corresponding to a thermal distribution;
+    it does not inherently describe a single reaction pathway or sequence of geometries.
+    In that case, check the ReactionPath class.
+
+    Parameters
+    ----------
+    systems : List[System]
+        The list of System objects to be included in the Ensemble.
+
+    Attributes
+    ----------
+    name : str
+        Name of the system represented in the ensemble, taken from the first element of
+        the ensemble
+    systems : List[System]
+        The list of System objects in the Ensemble.
+    properties : PropertiesArchive
+        The property archive containing the average ensamble properties calculated at
+        various levels of theory.
+    """
+
+    def __init__(self, systems: List[System]) -> None:
+
+        if len(systems) == 0:
+            raise ValueError("Cannot operate on an empty systems array")
+
+        if any(system.geometry.atoms != systems[0].geometry.atoms for system in systems):
+            raise RuntimeError("Different systems encountered in list")
+
+        self.name: str = systems[0].name
+        self.systems: List[System] = systems
+        self.helmholtz_free_energy: float = None
+
+    def __iter__(self) -> Generator[System]:
+        for item in self.systems:
+            yield item
+
+    def __getitem__(self, index: int) -> System:
+        if index < 0 or index >= len(self.systems):
+            raise ValueError("Index out of bounds")
+
+        return self.systems[index]
+
+    def __len__(self) -> int:
+        return len(self.systems)
+
+    @property
+    def atomcount(self) -> int:
+        """
+        The number of atoms in the system
+
+        Returns
+        -------
+        int
+            The total number of atoms
+        """
+        return self.systems[0].geometry.atomcount
+
+    def add(self, systems: List[System]):
+        """
+        Append more Systems to the ensemble
+
+        Parameters
+        ----------
+        systems : List[System]
+            The list of systems to be added to the ensamble
+        """
+        if any(system.geometry.atoms != systems[0].geometry.atoms for system in systems):
+            raise RuntimeError("Different systems encountered in list")
+
+        for system in systems:
+            self.systems.append(system)
+
+    def boltzmann_average(
+        self,
+        temperature: float = 297.15,
+    ) -> float:
+        """
+        Calculates the average free Helmholtz energy of the ensemble (in Hartree), weighted
+        for each molecule by its Boltzmann factor.
+
+        Parameters
+        ----------
+        temperature : float
+            temperature at which to calculate the Boltzmann average, by default 297.15 K
+
+        Returns
+        -------
+        float
+            The total Helmholtz free energy of the ensemble.
+
+        NOTE: the vibrational contributions are included in the electronic component, which
+        actually contains the TOTAL energy of the system. Maybe in the future I'll think of
+        how to separate the two contributions - LB
+        """
+        energies = []
+
+        for system in self.systems:
+            if system.properties.free_energy_correction is None:
+                energies.append(system.properties.electronic_energy)
+            else:
+                energies.append(
+                    system.properties.electronic_energy + system.properties.free_energy_correction
+                )
+
+        # Compute the relative energy of each system in respect to the minimum to avoid overflows
+        # when computing exponential of large magnitude values
+        dE = [energy - min(energies) for energy in energies]
+
+        # Compute the relative partition function starting from the relative energy list
+        relative_Z = np.sum(np.exp([-energy / (kB * temperature) for energy in dE]))
+
+        # Compute the populations for each system given the boltzmann distribution
+        populations = [np.exp(-energy / (kB * temperature)) / relative_Z for energy in dE]
+
+        # Compute the weighted energy values by including the population of each state
+        weighted_energies = [
+            energy * population for energy, population in zip(energies, populations)
+        ]
+
+        # Compute the entropy of the system
+        boltzmann_entropy = -kB * np.sum(populations * np.log(populations))
+
+        # Compute the helmotz free energy for the ensamble
+        self.helmholtz_free_energy = (
+            np.sum([weighted_energies]) - temperature * boltzmann_entropy
+        )
+
+
+# class MDTrajectory:
+#     """
+#     Iterator class for MD trajectories. Data is computed only when accessing the
+#     elements of the object (via __getitem__ or __iter__)
+
+#     Parameters
+#     ----------
+#     traj_path : str
+#         path (prefix) of the trajectory files used for creating the MD run
+#     method : str
+#         level of theory at which the simulation was ran
+#     """
+#     def __init__(self, traj_filepath: str, method: str) -> None:
+
+#         self.name = traj_filepath
+#         self.method = method
+
+#         self.md_out = f"MD_data/{traj_filepath}_md.out"
+#         self.geo_end = f"MD_data/{traj_filepath}_geo_end.xyz"
+
+#         self.box_side = None
+#         if os.path.exists(f"MD_data/{traj_filepath}.pbc"):
+#             with open(f"MD_data/{traj_filepath}.pbc") as f:
+#                 self.box_side = float(f.read())
+
+#         with open(self.geo_end, "r") as f:
+
+#             self.atomcount = int(f.readline())
+#             first_iter = int(f.readline().split()[-1])
+
+#             for line in f:
+
+#                 if "iter" in line:
+#                     second_iter = int(line.split()[-1])
+#                     self.mdrestartfreq = second_iter - first_iter
+#                     break
+
+#             for line in reversed(list(f)):
+#                 if "iter" in line:
+#                     nframes = int(line.split()[-1])
+#                     break
+
+#         self.frames = list(range(0, (nframes // self.mdrestartfreq) + 1))
+
+#     def __iter__(self):
+#         for index in self.frames:
+#             with open(self.geo_end, "r") as geo_end:
+#                 yield self.__getitem__(index, geo_end)
+
+#     def __getitem__(self, index, geo_end: TextIOWrapper = None):
+#         """returns the System object corresponding to the requested index/MD step
+
+#         Parameters
+#         ----------
+#         index : int
+#             MD step in the simulation (as list index, not ACTUAL MD iter number)
+#         geo_end : TextIOWrapper, optional
+#             if __getitem__ is called from __iter__, allows passing the geo_end.xyz file so
+#             it is open only once
+
+#         Returns
+#         -------
+#         system
+#             System object corresponding to the requested frame in the MD simulation
+#         """
+
+#         MDindex = self.frames[index] * self.mdrestartfreq
+#         close_flag = False
+
+#         if not geo_end:
+#             close_flag = True
+#             geo_end = open(self.geo_end, "r")
+
+#         with open(f"{self.name}_{MDindex}.xyz", "w+") as out:
+
+#             self.atomcount = int(geo_end.readline())
+#             out.write(f"{self.atomcount}\n")
+#             start = None
+
+#             for i, line in enumerate(geo_end):
+
+#                 if line == f"MD iter: {MDindex}\n":
+#                     start = i
+#                     out.write(line)
+
+#                 if start and i > start and i < start + self.atomcount + 1:
+#                     out.write(
+#                         f"{line.split()[0]}\t{line.split()[1]}\t{line.split()[2]}\t{line.split()[3]}\n"
+#                     )
+
+#                 if start and i > start + self.atomcount + 1:
+#                     break
+
+#         if close_flag:
+#             geo_end.close()
+
+#         # !!! implement bytestream input for System !!!
+#         system = System(f"{self.name}_{MDindex}.xyz", box_side=self.box_side)
+#         os.remove(f"{self.name}_{MDindex}.xyz")
+
+#         with open(self.md_out, "r") as md_out:
+#             found = False
+#             for line in md_out:
+#                 if line == f"MD step: {MDindex}\n":
+#                     found = True
+#                 if "Total MD Energy" in line and found:
+#                     system.energies[self.method] = Energies(
+#                         method=self.method,
+#                         electronic=line.split()[3],
+#                         vibronic=None,
+#                     )
+#                     break
+
+#         return system
+
+#     def __len__(self):
+#         return len(self.frames)