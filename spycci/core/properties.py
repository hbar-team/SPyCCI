--- conflicted
+++ resolved
@@ -4,11 +4,7 @@
 import spycci.config
 
 from copy import deepcopy
-<<<<<<< HEAD
-from typing import Dict, List, Union, Callable
-=======
 from typing import Dict, List, Union, Callable, TYPE_CHECKING
->>>>>>> cd1f1707
 from spycci.config import StrictnessLevel
 from spycci.core.base import Engine
 from spycci.core.spectroscopy import VibrationalData
@@ -128,41 +124,24 @@
         self.__vibrational_data: VibrationalData = None
 
         # Define a listener to validate geometry level of theory stored in System
-<<<<<<< HEAD
-        self.__check_geometry_level_of_theory: Callable = None
-    
-    def __add_check_geometry_level_of_theory(self, listener: Callable) -> None:
-=======
         self.__check_geometry_level_of_theory: System.__check_geometry_level_of_theory = None
     
     def __add_check_geometry_level_of_theory(self, listener: System.__check_geometry_level_of_theory) -> None:
->>>>>>> cd1f1707
         """
         Add a reference to a `System` function accepting as argument the geometry
         level of theory to be checked. (implemented as `__check_geometry_level_of_theory`)
 
         Argument
         --------
-<<<<<<< HEAD
-        listener: Callable
-=======
         listener: System.__check_geometry_level_of_theory
->>>>>>> cd1f1707
             The method `__check_geometry_level_of_theory` of the `System` handling the level of theory check
         """
         self.__check_geometry_level_of_theory = listener
     
-<<<<<<< HEAD
-    def __call_check_geometry_level_of_theory(self, engine: Union[Engine, str]) -> None:
-        "If set, send to the system (owner) the engine to be checked"
-        if self.__check_geometry_level_of_theory is not None:
-            self.__check_geometry_level_of_theory(engine)
-=======
     def __call_check_geometry_level_of_theory(self, level_of_theory: str) -> None:
         "If set, send to the system (owner) the engine to be checked"
         if self.__check_geometry_level_of_theory is not None:
             self.__check_geometry_level_of_theory(level_of_theory)
->>>>>>> cd1f1707
     
     def __deepcopy__(self, memo) -> Properties:
         "Overload of the deepcopy funtion to safely remove listener reference"
