--- conflicted
+++ resolved
@@ -1,135 +1,132 @@
----
-jupytext:
-  formats: md:myst
-  text_representation:
-    extension: .md
-    format_name: myst
-kernelspec:
-  display_name: Python 3
-  language: python
-  name: python3
----
-
-(API-systems)=
-# `spycci.systems` sub-module
-
-## `System` class
-
-```{eval-rst}
-.. autoclass:: spycci.systems.System
-    :members:
-    :undoc-members:
-    :private-members:
-```
-
-(API-systems-listener)=
-### `System` synchronization with `MolecularGeometry` and `Properties` members
-
-The `System` class implements a listener mechanism between each `System` instance and its `MolecularGeometry` (`self.geometry`) and `Properties` (`self.properties`) attribues. The goal is to ensure that the `System` instance is automatically notified whenever the associated attribute changes requiring updates not limited to the attribute itself. This mechanism is used under two circumstances:
-
-- If the geometry is changed, (e.g. through the `append` method of the `MolecularGeometry` class), the properties associated with the old geometry, and stored in the `self.proprties` attribute, must be cleared. This is taken care by the `__on_geometry_change` listener of the `System` class waiting for a signal from the `MolecularGeometry` class.
-
-- If the `STRICTNESS_LEVEL` is set to `VERY_STRICT` the properties setters of the `Properties` class must resort to an internal (private) method of the `System` class to handle the level of theory validation against the `level_of_theory_geometry`. This is taken care by the `__check_geometry_level_of_theory` listener of the `System` class waiting for a signal from the `Properties` class.
-
-#### Synchronization of `System` with `MolecularGeometry`
-To understand the synchronization mechanism of `System` with `MolecularGeometry` let us consider the following simplified structure of the `MolecularGeometry` class:
-
-```python
-class MolecularGeometry:
-
-    def __init__(self) -> None:
-        self.__system_reset: System.__on_geometry_change = None
-    
-    def __add_system_reset(self, listener: System.__on_geometry_change) -> None:
-        self.__system_reset = listener
-    
-    def __call_system_reset(self) -> None:
-        if self.__system_reset is not None:
-            self.__system_reset()
-```
-
-Within `MolecularGeometry`, there is a private attribute called `__system_reset` that stores a callback function that, as typing suggest, will be the listener function implemented in the `System` class. The method `__add_system_reset` allows registering this callback, while `__call_system_reset` triggers it when a change occurs. To understand how all this comes together let's consider the following simplified structure for the `System` class:
-
-``` python
-class System:
-
-    def __init__(self, geometry: MolecularGeometry) -> None:
-        self.__geometry: MolecularGeometry = deepcopy(geometry)
-        self.__geometry._MolecularGeometry__add_system_reset(self.__on_geometry_change)
-    
-    def __on_geometry_change(self) -> None:
-        self.properties = Properties()
-```
-
-<<<<<<< HEAD
----
-
-## `ReactionPath` class
-
-```{eval-rst}
-.. autoclass:: spycci.systems.ReactionPath
-    :members:
-```
-
-=======
-`System` receives a `MolecularGeometry` instance during initialization and registers its private method `__on_geometry_change` as a callback through `__add_system_reset`. Please notice how in this case variable mangling is used explicitly to avoid exposing to the user the `__add_system_reset` of the `MolecularGeometry` avoidning as such unintentional listener inactivation. Whenever `MolecularGeometry` calls `__call_system_reset`, the `System` is notified and can update its properties, for example by recreating the `Properties` object. This approach implements a simple observer pattern, ensuring that any geometry modification is automatically propagated to the system without manual intervention. During the operation no information needs to be transferred between the two classes and, as such, the `__on_geometry_change` method does not take any argument nor returns any value.
-
-Furthermore, to avoid undefined behaviors in the form of unwanted calls to clearing of `MolecularGeometry` instances created by `deepcopy`, a `__deepcopy__` overload is defined within the `MolecularGeometry` clearing the `__system_reset` callback inhibiting as such undesired clearing operations:
-
-```python
-def __deepcopy__(self, memo) -> MolecularGeometry:
-    cls = self.__class__
-    obj = cls.__new__(cls)
-    memo[id(self)] = obj
-
-    for attr_name, attr_value in self.__dict__.items():
-        setattr(obj, attr_name, deepcopy(attr_value, memo))
-    
-    obj.__system_reset = None
-
-    return obj
-```
-
-#### Synchronization of `System` with `Properties`
-The synchronization mechanism implemented between the `System` and the `Properties` class is analogous to the one already discussed for `MolecularGeometry`. Within the `Properties` class a  `__check_geometry_level_of_theory` private attribute stores a callback function that, as typing suggest, will be the listener function implemented in the `System` class. The method `__add_check_geometry_level_of_theory` allows registering this callback, while `__call_check_geometry_level_of_theory` triggers it when a level of theory validation is required. 
-
-```python
-class Properties:
-    
-    def __init__(self):
-        self.__check_geometry_level_of_theory: System.__check_geometry_level_of_theory = None
-    
-    def __add_check_geometry_level_of_theory(self, listener: System.__check_geometry_level_of_theory) -> None:
-        self.__check_geometry_level_of_theory = listener
-    
-    def __call_check_geometry_level_of_theory(self, engine: Union[Engine, str]) -> None:
-        if self.__check_geometry_level_of_theory is not None:
-            self.__check_geometry_level_of_theory(engine)
-```
-
-`System` sets a `Properties` instance during initialization and registers its private method `__check_geometry_level_of_theory` as a callback through `__add_check_geometry_level_of_theory`. Whenever `Properties` calls `__call_check_geometry_level_of_theory`, the `System` is notified and checks the level of theory provided by the `Properties` object and the `level_of_theory_geometry` of the `MolecularGeometry` class. Due to the need of checking the incoming string, the `__check_geometry_level_of_theory` is set to accept a single argument and return nothing.
-
-```python
-class System:
-
-    def __init__(self) -> None:
-        self.__properties: Properties = Properties()
-        self.__properties._Properties__add_check_geometry_level_of_theory(self.__check_geometry_level_of_theory)
-
-    def __check_geometry_level_of_theory(self, level_of_theory: str) -> None:
-        if self.geometry.level_of_theory_geometry is not None:
-            if level_of_theory != self.geometry.level_of_theory_geometry:
-                raise RuntimeError("Mismatch between the user-provided level of theory and the one used to set geometry")
-```
-
-Also in this case, a `__deepcopy__` overload is implemented in `Properties` to remove listener link when a `Properties` instance is separated from its original owner.
-
->>>>>>> cd1f1707
----
-
-## `Ensemble` class
-
-```{eval-rst}
-.. autoclass:: spycci.systems.Ensemble
-    :members:
-```
+---
+jupytext:
+  formats: md:myst
+  text_representation:
+    extension: .md
+    format_name: myst
+kernelspec:
+  display_name: Python 3
+  language: python
+  name: python3
+---
+
+(API-systems)=
+# `spycci.systems` sub-module
+
+## `System` class
+
+```{eval-rst}
+.. autoclass:: spycci.systems.System
+    :members:
+    :undoc-members:
+    :private-members:
+```
+
+(API-systems-listener)=
+### `System` synchronization with `MolecularGeometry` and `Properties` members
+
+The `System` class implements a listener mechanism between each `System` instance and its `MolecularGeometry` (`self.geometry`) and `Properties` (`self.properties`) attribues. The goal is to ensure that the `System` instance is automatically notified whenever the associated attribute changes requiring updates not limited to the attribute itself. This mechanism is used under two circumstances:
+
+- If the geometry is changed, (e.g. through the `append` method of the `MolecularGeometry` class), the properties associated with the old geometry, and stored in the `self.proprties` attribute, must be cleared. This is taken care by the `__on_geometry_change` listener of the `System` class waiting for a signal from the `MolecularGeometry` class.
+
+- If the `STRICTNESS_LEVEL` is set to `VERY_STRICT` the properties setters of the `Properties` class must resort to an internal (private) method of the `System` class to handle the level of theory validation against the `level_of_theory_geometry`. This is taken care by the `__check_geometry_level_of_theory` listener of the `System` class waiting for a signal from the `Properties` class.
+
+#### Synchronization of `System` with `MolecularGeometry`
+To understand the synchronization mechanism of `System` with `MolecularGeometry` let us consider the following simplified structure of the `MolecularGeometry` class:
+
+```python
+class MolecularGeometry:
+
+    def __init__(self) -> None:
+        self.__system_reset: System.__on_geometry_change = None
+    
+    def __add_system_reset(self, listener: System.__on_geometry_change) -> None:
+        self.__system_reset = listener
+    
+    def __call_system_reset(self) -> None:
+        if self.__system_reset is not None:
+            self.__system_reset()
+```
+
+Within `MolecularGeometry`, there is a private attribute called `__system_reset` that stores a callback function that, as typing suggest, will be the listener function implemented in the `System` class. The method `__add_system_reset` allows registering this callback, while `__call_system_reset` triggers it when a change occurs. To understand how all this comes together let's consider the following simplified structure for the `System` class:
+
+``` python
+class System:
+
+    def __init__(self, geometry: MolecularGeometry) -> None:
+        self.__geometry: MolecularGeometry = deepcopy(geometry)
+        self.__geometry._MolecularGeometry__add_system_reset(self.__on_geometry_change)
+    
+    def __on_geometry_change(self) -> None:
+        self.properties = Properties()
+```
+
+`System` receives a `MolecularGeometry` instance during initialization and registers its private method `__on_geometry_change` as a callback through `__add_system_reset`. Please notice how in this case variable mangling is used explicitly to avoid exposing to the user the `__add_system_reset` of the `MolecularGeometry` avoidning as such unintentional listener inactivation. Whenever `MolecularGeometry` calls `__call_system_reset`, the `System` is notified and can update its properties, for example by recreating the `Properties` object. This approach implements a simple observer pattern, ensuring that any geometry modification is automatically propagated to the system without manual intervention. During the operation no information needs to be transferred between the two classes and, as such, the `__on_geometry_change` method does not take any argument nor returns any value.
+
+Furthermore, to avoid undefined behaviors in the form of unwanted calls to clearing of `MolecularGeometry` instances created by `deepcopy`, a `__deepcopy__` overload is defined within the `MolecularGeometry` clearing the `__system_reset` callback inhibiting as such undesired clearing operations:
+
+```python
+def __deepcopy__(self, memo) -> MolecularGeometry:
+    cls = self.__class__
+    obj = cls.__new__(cls)
+    memo[id(self)] = obj
+
+    for attr_name, attr_value in self.__dict__.items():
+        setattr(obj, attr_name, deepcopy(attr_value, memo))
+    
+    obj.__system_reset = None
+
+    return obj
+```
+
+#### Synchronization of `System` with `Properties`
+The synchronization mechanism implemented between the `System` and the `Properties` class is analogous to the one already discussed for `MolecularGeometry`. Within the `Properties` class a  `__check_geometry_level_of_theory` private attribute stores a callback function that, as typing suggest, will be the listener function implemented in the `System` class. The method `__add_check_geometry_level_of_theory` allows registering this callback, while `__call_check_geometry_level_of_theory` triggers it when a level of theory validation is required. 
+
+```python
+class Properties:
+    
+    def __init__(self):
+        self.__check_geometry_level_of_theory: System.__check_geometry_level_of_theory = None
+    
+    def __add_check_geometry_level_of_theory(self, listener: System.__check_geometry_level_of_theory) -> None:
+        self.__check_geometry_level_of_theory = listener
+    
+    def __call_check_geometry_level_of_theory(self, engine: Union[Engine, str]) -> None:
+        if self.__check_geometry_level_of_theory is not None:
+            self.__check_geometry_level_of_theory(engine)
+```
+
+`System` sets a `Properties` instance during initialization and registers its private method `__check_geometry_level_of_theory` as a callback through `__add_check_geometry_level_of_theory`. Whenever `Properties` calls `__call_check_geometry_level_of_theory`, the `System` is notified and checks the level of theory provided by the `Properties` object and the `level_of_theory_geometry` of the `MolecularGeometry` class. Due to the need of checking the incoming string, the `__check_geometry_level_of_theory` is set to accept a single argument and return nothing.
+
+```python
+class System:
+
+    def __init__(self) -> None:
+        self.__properties: Properties = Properties()
+        self.__properties._Properties__add_check_geometry_level_of_theory(self.__check_geometry_level_of_theory)
+
+    def __check_geometry_level_of_theory(self, level_of_theory: str) -> None:
+        if self.geometry.level_of_theory_geometry is not None:
+            if level_of_theory != self.geometry.level_of_theory_geometry:
+                raise RuntimeError("Mismatch between the user-provided level of theory and the one used to set geometry")
+```
+
+Also in this case, a `__deepcopy__` overload is implemented in `Properties` to remove listener link when a `Properties` instance is separated from its original owner.
+
+---
+
+## `ReactionPath` class
+
+```{eval-rst}
+.. autoclass:: spycci.systems.ReactionPath
+    :members:
+```
+
+---
+
+## `Ensemble` class
+
+```{eval-rst}
+.. autoclass:: spycci.systems.Ensemble
+    :members:
+```