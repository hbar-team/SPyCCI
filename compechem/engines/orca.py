import os, copy, shutil, sh, logging
import numpy as np
from typing import Dict
from tempfile import mkdtemp
from enum import Enum

import compechem.config as cfg
from compechem.config import get_ncores
from compechem.systems import Ensemble, System
from compechem.tools import process_output
from compechem.core.base import Engine
from compechem.core.dependency_finder import locate_orca
from compechem.core.spectroscopy import VibrationalData
from compechem.tools.internaltools import clean_suffix


logger = logging.getLogger(__name__) 


class OrcaInput(Engine):
    """Interface for running Orca calculations.

    Parameters
        ----------
        method : str
            level of theory, by default "PBE"
        basis_set : str, optional
            basis set, by default "def2-TZVP"
        aux_basis : str, optional
            auxiliary basis set for RIJCOSX, by default "def2/J"
        solvent : str, optional
            SMD solvent, by default None
        optionals : str, optional
            optional keywords, by default ""
        scf_block: Dict[str, str], optional
            the dictionary containing the key and values to be added under the `%scf` block
        ORCADIR: str, optional
            the path or environment variable containing the path to the ORCA folder. If set
            to None (default) the orca executable will be loaded automatically.
    """

    def __init__(
        self,
        method: str = "PBE",
        basis_set: str = "def2-TZVP",
        aux_basis: str = "def2/J",
        solvent: str = None,
        optionals: str = "",
        scf_block: Dict[str, str] = {},
        ORCADIR: str = None,
    ) -> None:

        super().__init__(method)

        self.basis_set = basis_set if basis_set else ""
        self.aux_basis = aux_basis if aux_basis else ""
        self.solvent = solvent
        self.optionals = optionals
        self.scf_block = scf_block
        self.__ORCADIR = ORCADIR if ORCADIR else locate_orca(get_folder=True)

        self.level_of_theory += f""" | basis: {basis_set} | solvent: {solvent}"""

        self.__output_suffix = f"orca_{method}"
        self.__output_suffix += f"_{basis_set}" if basis_set else ""
        self.__output_suffix += f"_{solvent}" if solvent else "_vacuum"
        self.__output_suffix = clean_suffix(self.__output_suffix)

    def write_input(
        self,
        mol: System,
        job_info: Dict,
    ) -> None:

        mol.geometry.write_xyz(f"{mol.name}.xyz")

        input = (
            "%pal\n"
            f"  nprocs {job_info['ncores']}\n"
            "end\n\n"
            f"%maxcore {job_info['maxcore']}\n\n"
            f"! {self.method} {self.basis_set} {self.optionals}\n"
        )
        if self.aux_basis:
            input += f"! RIJCOSX {self.aux_basis}\n"

        if job_info["type"] == "spe":
            input += "\n"

        elif job_info["type"] == "opt":
            if self.solvent:
                input += f"! {job_info['optimization_level']} NumFreq\n\n"
            else:
                input += f"! {job_info['optimization_level']} Freq\n\n"

        elif job_info["type"] == "freq":
            if self.solvent:
                input += "! NumFreq\n\n"
            else:
                input += "! Freq\n\n"

        elif job_info["type"] == "nfreq":
            input += "! NumFreq\n\n"

        elif job_info["type"] == "scan":
            input += "! Opt\n"
            input += "%geom\n" "  scan\n" f"    {job_info['scan']}\n" "  end\n"
            if job_info["constraints"]:
                input += "  constraints\n" f"    {{ {job_info['constraints']} C }}\n" "  end\n"
            if job_info["invertconstraints"]:
                input += "  invertConstraints true\n"
            input += "end\n\n"

        if "overtones" in job_info and job_info["overtones"]:
            input += "! NEARIR\n\n"

        if self.solvent:
            input += "%CPCM\n" "  SMD True\n" f'  SMDsolvent "{self.solvent}"\n' "end\n\n"

        if job_info["save_cubes"]:
            input += "%plots\n"
            input += "  Format Gaussian_Cube\n"
            input += f"  dim1 {job_info['cube_dim']}\n"
            input += f"  dim2 {job_info['cube_dim']}\n"
            input += f"  dim3 {job_info['cube_dim']}\n"
            input += '  ElDens("eldens.cube");\n'
            if mol.spin != 1:
                input += '  SpinDens("spindens.cube");\n'
            input += "end\n\n"

        if job_info["hirshfeld"]:
            input += "%output\n"
            input += "  Print[P_Hirshfeld] 1\n"
            input += "end\n\n"

        if self.scf_block != {}:
            input += "%scf\n"
            for key, value in self.scf_block.items():
                input += f"  {key} {value}\n"
            input += "end\n\n"

<<<<<<< HEAD
        input += f"* xyzfile {mol.charge} {mol.spin} {mol.name}.xyz\n"
=======
        if "raman" in job_info and job_info["raman"]:
            input += "%elprop\n"
            input += "  Polar 1\n"
            input += "end\n\n"

        input += f"* xyzfile {job_info['charge']} {job_info['spin']} {mol.name}.xyz\n"
>>>>>>> 73c0c646

        with open("input.inp", "w") as inp:
            inp.writelines(input)

        return

    def spe(
        self,
        mol: System,
        ncores: int = None,
        maxcore: int = 350,
        save_cubes: bool = False,
        cube_dim: int = 250,
        hirshfeld: bool = False,
        inplace: bool = False,
        remove_tdir: bool = True,
    ):
        """Single point energy calculation.

        Parameters
        ----------
        mol : System object
            input molecule to use in the calculation
        ncores : int, optional
            number of cores, by default all available cores
        maxcore : int, optional
            memory per core, in MB, by default 350
        save_cubes: bool, optional
            if set to True, will save a cube file containing electronic and spin densities,
            by default False.
        cube_dim: int, optional
            resolution for the cube files (default 250)
        hirshfeld: bool
            if set to true, will run the Hirshfeld population analysis. (default: False)
        inplace : bool, optional
            updates info for the input molecule instead of outputting a new molecule object,
            by default False
        remove_tdir : bool, optional
            temporary work directory will be removed, by default True

        Returns
        -------
        newmol : System object
            Output molecule containing the new energies.
        """

        if ncores is None:
            ncores = get_ncores()

        logger.info(f"{mol.name}, charge {mol.charge} spin {mol.spin} - {self.method} SPE")
        logger.debug(f"Running ORCA calculation on {ncores} cores and {maxcore} MB of RAM")

        tdir = mkdtemp(
            prefix=mol.name + "_",
            suffix=f"_{self.__output_suffix}_spe",
            dir=os.getcwd(),
        )

        with sh.pushd(tdir):

            self.write_input(
                mol=mol,
                job_info={
                    "type": "spe",
                    "ncores": ncores,
                    "maxcore": maxcore,
                    "save_cubes": save_cubes,
                    "cube_dim": cube_dim,
                    "hirshfeld": hirshfeld,
                },
            )

            cmd = f"{self.__ORCADIR}/orca input.inp > output.out '{cfg.MPI_FLAGS}'"
            logger.debug(f"Running Orca with command: {cmd}")
            os.system(cmd)

            if inplace is False:
                newmol = System(f"{mol.name}.xyz", charge=mol.charge, spin=mol.spin)
                newmol.properties = copy.copy(mol.properties)
                self.parse_output(newmol)

            else:
                self.parse_output(mol)

<<<<<<< HEAD
            process_output(
                mol, self.__output_suffix, "spe", mol.charge, mol.spin, save_cubes=save_cubes
            )
=======
            process_output(mol, self.__output_suffix, "spe", charge, spin, save_cubes=save_cubes)
>>>>>>> 73c0c646

            if remove_tdir:
                shutil.rmtree(tdir)

            if inplace is False:
                return newmol

    def opt(
        self,
        mol: System,
        ncores: int = None,
        maxcore: int = 350,
        save_cubes: bool = False,
        cube_dim: int = 250,
        hirshfeld: bool = False,
        inplace: bool = False,
        remove_tdir: bool = True,
        optimization_level: str = "NORMALOPT"
    ):
        """Geometry optimization + frequency analysis.

        Parameters
        ----------
        mol : System object
            input molecule to use in the calculation
        ncores : int, optional
            number of cores, by default all available cores
        maxcore : int, optional
            memory per core, in MB, by default 350
        save_cubes: bool, optional
            if set to True, will save a cube file containing electronic and spin densities,
            by default False.
        cube_dim: int, optional
            resolution for the cube files (default 250)
        hirshfeld: bool
            if set to true, will run the Hirshfeld population analysis. (default: False)
        inplace : bool, optional
            updates info for the input molecule instead of outputting a new molecule object,
            by default False
        remove_tdir : bool, optional
            temporary work directory will be removed, by default True
        optimization_level: str
            The convergence level to be adopted during the geometry optimization (Default: NORMALOPT)

        Returns
        -------
        newmol : System object
            Output molecule containing the new geometry and energies.
        """

        optimization_level = optimization_level.upper()
        if optimization_level not in ["VERYTIGHTOPT", "TIGHTOPT", "NORMALOPT", "LOOSEOPT"]:
            logger.error(f"Invalid optimization level {optimization_level}")
            raise RuntimeError(f"{optimization_level} is not a valid ORCA optimization level.")

        if ncores is None:
            ncores = get_ncores()

        logger.info(f"{mol.name}, charge {mol.charge} spin {mol.spin} - {self.method} OPT")
        logger.debug(f"Running ORCA calculation on {ncores} cores and {maxcore} MB of RAM")

        tdir = mkdtemp(
            prefix=mol.name + "_",
            suffix=f"_{self.__output_suffix}_opt",
            dir=os.getcwd(),
        )

        with sh.pushd(tdir):

            self.write_input(
                mol=mol,
                job_info={
                    "type": "opt",
                    "ncores": ncores,
                    "maxcore": maxcore,
                    "save_cubes": save_cubes,
                    "cube_dim": cube_dim,
                    "hirshfeld": hirshfeld,
                    "optimization_level": optimization_level
                },
            )

            cmd = f"{self.__ORCADIR}/orca input.inp > output.out '{cfg.MPI_FLAGS}'"
            logger.debug(f"Running Orca with command: {cmd}")
            os.system(cmd)

            if inplace is False:
<<<<<<< HEAD
                newmol = System("input.xyz", charge=mol.charge, spin=mol.spin)
=======
                newmol = System(filepath="input.xyz", charge=charge, spin=spin)
>>>>>>> 73c0c646
                newmol.name = mol.name
                newmol.geometry.level_of_theory_geometry = self.level_of_theory
                self.parse_output(newmol)

            else:
                mol.geometry.load_xyz("input.xyz")
                mol.geometry.level_of_theory_geometry = self.level_of_theory
                self.parse_output(mol)

<<<<<<< HEAD
            process_output(
                mol, self.__output_suffix, "opt", mol.charge, mol.spin, save_cubes=save_cubes
            )
=======
            process_output(mol, self.__output_suffix, "opt", charge, spin, save_cubes=save_cubes)
>>>>>>> 73c0c646

            if remove_tdir:
                shutil.rmtree(tdir)

            if inplace is False:
                return newmol

    def freq(
        self,
        mol: System,
        ncores: int = None,
        maxcore: int = 350,
        inplace: bool = False,
        remove_tdir: bool = True,
        raman: bool = False,
        overtones: bool = False,
    ):
        """Frequency analysis (analytical frequencies).

        Note: if the SMD solvation model is detected, defaults to numerical frequencies
        (analytical frequencies are not currently supported)

        Parameters
        ----------
        mol : System object
            input molecule to use in the calculation
        ncores : int, optional
            number of cores, by default all available cores
        maxcore : int, optional
            memory per core, in MB, by default 350
        inplace : bool, optional
            updates info for the input molecule instead of outputting a new molecule object,
            by default False
        remove_tdir : bool, optional
            temporary work directory will be removed, by default True
        raman: bool
            If set to True will compute the Raman spectrum. (default: False)
        overtones: bool
            If set to True will enable the computation of infrared overtones and combination
            bands. (default: False)

        Returns
        -------
        newmol : System object
            Output molecule containing the new energies.
        """

        if ncores is None:
            ncores = get_ncores()

        logger.info(f"{mol.name}, charge {mol.charge} spin {mol.spin} - {self.method} FREQ")
        logger.debug(f"Running ORCA calculation on {ncores} cores and {maxcore} MB of RAM")

        tdir = mkdtemp(
            prefix=mol.name + "_",
            suffix=f"_{self.__output_suffix}_freq",
            dir=os.getcwd(),
        )

        with sh.pushd(tdir):

            self.write_input(
                mol=mol,
                job_info={
                    "type": "freq",
                    "ncores": ncores,
                    "maxcore": maxcore,
                    "save_cubes": False,
                    "cube_dim": None,
                    "hirshfeld": False,
                    "raman": raman,
                    "overtones": overtones,
                },
            )

            cmd = f"{self.__ORCADIR}/orca input.inp > output.out '{cfg.MPI_FLAGS}'"
            logger.debug(f"Running Orca with command: {cmd}")
            os.system(cmd)

            if inplace is False:
                newmol = System(f"{mol.name}.xyz", charge=mol.charge, spin=mol.spin)
                newmol.properties = copy.copy(mol.properties)
                self.parse_output(newmol)

            else:
                self.parse_output(mol)

            process_output(mol, self.__output_suffix, "freq", mol.charge, mol.spin)

            if remove_tdir:
                shutil.rmtree(tdir)

            if inplace is False:
                return newmol

    def nfreq(
        self,
        mol: System,
        ncores: int = None,
        maxcore: int = 350,
        inplace: bool = False,
        remove_tdir: bool = True,
        raman: bool = False,
        overtones: bool = False,
    ):
        """Frequency analysis (numerical frequencies).

        Parameters
        ----------
        mol : System object
            input molecule to use in the calculation
        ncores : int, optional
            number of cores, by default all available cores
        maxcore : int, optional
            memory per core, in MB, by default 350
        inplace : bool, optional
            updates info for the input molecule instead of outputting a new molecule object,
            by default False
        remove_tdir : bool, optional
            temporary work directory will be removed, by default True
        raman: bool
            If set to True will compute the Raman spectrum.
        overtones: bool
            Is set to True will enable the computation of infrared overtones and combination
            bands.

        Returns
        -------
        newmol : System object
            Output molecule containing the new energies.
        """

        if ncores is None:
            ncores = get_ncores()

        logger.info(f"{mol.name}, charge {mol.charge} spin {mol.spin} - {self.method} NFREQ")
        logger.debug(f"Running ORCA calculation on {ncores} cores and {maxcore} MB of RAM")

        tdir = mkdtemp(
            prefix=mol.name + "_",
            suffix=f"_{self.__output_suffix}_nfreq",
            dir=os.getcwd(),
        )

        with sh.pushd(tdir):

            self.write_input(
                mol=mol,
                job_info={
                    "type": "nfreq",
                    "ncores": ncores,
                    "maxcore": maxcore,
                    "save_cubes": False,
                    "cube_dim": None,
                    "hirshfeld": False,
                    "raman": raman,
                    "overtones": overtones,
                },
            )

            cmd = f"{self.__ORCADIR}/orca input.inp > output.out '{cfg.MPI_FLAGS}'"
            logger.debug(f"Running Orca with command: {cmd}")
            os.system(cmd)

            if inplace is False:
                newmol = System(f"{mol.name}.xyz", charge=mol.charge, spin=mol.spin)
                newmol.properties = copy.copy(mol.properties)
                self.parse_output(newmol)

            else:
                self.parse_output(mol)

            process_output(mol, self.__output_suffix, "numfreq", mol.charge, mol.spin)
            if remove_tdir:
                shutil.rmtree(tdir)

            if inplace is False:
                return newmol

    def scan(
        self,
        mol: System,
        scan: str = None,
        constraints: str = None,
        invertconstraints: bool = False,
        ncores: int = None,
        maxcore: int = 350,
        remove_tdir: bool = True,
    ):
        """Relaxed surface scan.

        Parameters
        ----------
        mol : System object
            input molecule to use in the calculation
        scan : str
            string for the scan section in the %geom block
        constraints : str
            string for the constraints section in the %geom block
        invertconstraints : bool, optional
            if True, treats the constraints block as the only coordinate NOT to constrain
        ncores : int, optional
            number of cores, by default all available cores
        maxcore : int, optional
            memory per core, in MB, by default 350
        remove_tdir : bool, optional
            temporary work directory will be removed, by default True

        Returns
        -------
        scan_list : Ensemble object
            Output Ensemble containing the scan frames.
        """

        if ncores is None:
            ncores = get_ncores()

        logger.info(f"{mol.name}, charge {mol.charge} spin {mol.spin} - {self.method} SCAN")
        logger.debug(f"Running ORCA calculation on {ncores} cores and {maxcore} MB of RAM")

        tdir = mkdtemp(
            prefix=mol.name + "_",
            suffix=f"_{self.__output_suffix}_scan",
            dir=os.getcwd(),
        )

        with sh.pushd(tdir):

            self.write_input(
                mol=mol,
                job_info={
                    "type": "scan",
                    "ncores": ncores,
                    "maxcore": maxcore,
                    "save_cubes": False,
                    "cube_dim": None,
                    "hirshfeld": False,
                    "scan": scan,
                    "constraints": constraints,
                    "invertconstraints": invertconstraints,
                },
            )

            cmd = f"{self.__ORCADIR}/orca input.inp > output.out '{cfg.MPI_FLAGS}'"
            logger.debug(f"Running Orca with command: {cmd}")
            os.system(cmd)

            xyz_list = [
                xyz
                for xyz in os.listdir(".")
                if os.path.splitext(xyz)[1] == ".xyz"
                and os.path.splitext(xyz)[0][:5] == "input"
                and xyz != "input.xyz"
                and xyz != "input_trj.xyz"
            ]

            mol_list = []

            # ---> evaluate if this section should/could be included in parse_output
            energies = []
            with open("output.out", "r") as f:
                read_energies = False
                for line in f:
                    if "The Calculated Surface using the SCF energy" in line:
                        read_energies = True
                        continue
                    if read_energies:
                        if len(line.split()) == 2:
                            energies.append(float(line.split()[-1]))
                        else:
                            break
            # <---

            for xyz in xyz_list:
                index = xyz.split(".")[1]
                shutil.move(f"input.{index}.xyz", f"{mol.name}.{index}.xyz")
                system = System(f"{mol.name}.{index}.xyz", charge=mol.charge, spin=mol.spin)
                system.properties.set_electronic_energy(energies.pop(0), self)
                mol_list.append(system)

            ensemble = Ensemble(mol_list)

            process_output(mol, self.__output_suffix, "scan", mol.charge, mol.spin)
            if remove_tdir:
                shutil.rmtree(tdir)

            return ensemble

    def parse_output(self, mol: System) -> None:
        """
        The function will parse an ORCA output file automatically looking for all the relevant
        numerical properties derived form a calculation. All the properties of the given molecule
        will be set or updated.

        Parameters
        ----------
        mol: System
            The System to which the properties must be written to.

        Raises
        ------
        RuntimeError
            Exception raised if the given path to the output file is not valid.
        """

        if not os.path.isfile("output.out"):
            raise RuntimeError("Cannot parse output, the `output.out` file does not exist.")

        normal_termination = False
        with open("output.out", "r") as outfile:
            for line in outfile:
                if "****ORCA TERMINATED NORMALLY****" in line:
                    normal_termination = True
                    break

        if normal_termination is False:
            logger.error("Error occurred during orca calculation.")
            raise RuntimeError("Error occurred during orca calculation")

        # Parse the final single point energy and the vibronic energy
        # -----------------------------------------------------------------------------------
        with open("output.out", "r") as out:
            for line in out:
                if "FINAL SINGLE POINT ENERGY" in line:
                    electronic_energy = float(line.split()[-1])
                    mol.properties.set_electronic_energy(electronic_energy, self)
                if "G-E(el)" in line:
                    vibronic_energy = float(line.split()[-4])
                    mol.properties.set_vibronic_energy(vibronic_energy, self)
                if "Final Gibbs free energy" in line:
                    gibbs_free_energy = float(line.split()[-2])
                    mol.properties.set_gibbs_free_energy(gibbs_free_energy, self, self)

        # Parse the Mulliken atomic charges and spin populations
        # -----------------------------------------------------------------------------------
        counter = 0
        mulliken_charges, mulliken_spins = [], []
        spin_available = False
        with open("output.out", "r") as file:

            # Count the number of "MULLIKEN ATOMIC CHARGES" sections in the file
            sections = file.read().count("MULLIKEN ATOMIC CHARGES")

            # Trace back to the beginning of the file
            file.seek(0)

            # Cycle over all the lines of the fuke
            for line in file:

                # If a "MULLIKEN ATOMIC CHARGES" section is found, increment the counter
                if "MULLIKEN ATOMIC CHARGES" in line:
                    counter += 1

                # If the index of the "MULLIKEN ATOMIC CHARGES" correspond with the last one
                # proceed with the file parsing else continue
                if counter == sections:

                    # Check if the section contains also the "SPIN" column (either "SPIN POPULATIONS" or "SPIN DENSITIES")
                    if "SPIN" in line:
                        spin_available = True

                    _ = file.readline()  # Skip the table line

                    # Iterate over the whole section reading line by line
                    while True:
                        buffer = file.readline()
                        if "Sum of atomic charges" in buffer:
                            break
                        else:
                            data = buffer.replace(":", "").split()
                            mulliken_charges.append(float(data[2]))

                            if spin_available:
                                mulliken_spins.append(float(data[3]))
                            else:
                                mulliken_spins.append(0.0)
                else:
                    continue

                # If break has been called after mulliken has been modified the section end
                # has been reached, as such, break also from the reading operation
                if mulliken_charges != []:
                    break

        if mulliken_charges != []:
            mol.properties.set_mulliken_charges(mulliken_charges, self)
            mol.properties.set_mulliken_spin_populations(mulliken_spins, self)

        # Parse the Hirshfeld atomic charges and spin populations
        # -----------------------------------------------------------------------------------
        hirshfeld_charges, hirshfeld_spins = [], []
        with open("output.out", "r") as file:

            for line in file:

                # Read the file until the HIRSHFELD ANALYSIS title is found
                if "HIRSHFELD ANALYSIS" in line:

                    # Discard the following 6 lines to skip formatting and total integrated
                    # densities
                    for i in range(6):
                        _ = file.readline()

                    # Read the whole hirshfeld section until a empty line is found
                    while True:

                        # Read the next line
                        buffer = file.readline()

                        # If the line is empty then break else parse the line
                        if buffer == "\n":
                            break

                        else:
                            data = buffer.split()
                            hirshfeld_charges.append(float(data[2]))
                            hirshfeld_spins.append(float(data[3]))

                elif hirshfeld_charges != []:
                    break

        if hirshfeld_charges != []:
            mol.properties.set_hirshfeld_charges(hirshfeld_charges, self)
            mol.properties.set_hirshfeld_spin_populations(hirshfeld_spins, self)

        # If available parse the section related to the vibrational analysis
        # -----------------------------------------------------------------------------------
        with open("output.out", "r") as file:

            vibrational_data = None

            for line in file:

                if "VIBRATIONAL FREQUENCIES" in line:

                    vibrational_data = VibrationalData()

                    # Discard the following 4 lines to skip formatting
                    for i in range(4):
                        _ = file.readline()

                    # Read the whole vibrational frequencies section
                    while True:

                        # Read the line
                        buffer = file.readline()

                        # Break if the line is empty
                        if buffer == "\n":
                            break

                        # Parse the frequency line and append it to the vibrational_data class
                        frequency = float(buffer.split(":")[-1].rstrip("cm**-1\n"))
                        vibrational_data.frequencies.append(frequency)

                elif "NORMAL MODES" in line:

                    # Discard the following 6 lines to skip formatting
                    for i in range(6):
                        _ = file.readline()

                    block = 0
                    while True:

                        # Discard the header line of the table block
                        _ = file.readline()

                        # Read the data within the current table block
                        ncoords = 3 * mol.geometry.atomcount
                        modes_left = ncoords - 6 * block

                        # If all the blocks have been already readed, break
                        if modes_left <= 0:
                            break

                        # Compute the number of data columns in the block
                        ncols = 6 if modes_left > 6 else modes_left

                        # Read each vector line by line
                        modes_buffer = [[] for i in range(ncols)]
                        for _ in range(ncoords):

                            sline = file.readline().split()

                            for i, element in enumerate(sline[1::]):
                                modes_buffer[i].append(float(element))

                        # Add all the obtained vectors to the vibrational data class
                        for vector in modes_buffer:
                            vibrational_data.normal_modes.append(np.array(vector))

                        # Increment the block counter
                        block += 1

                elif "IR SPECTRUM" in line:

                    # Discard the following 5 lines to skip formatting
                    for i in range(5):
                        _ = file.readline()

                    while True:

                        # Read the table line by line
                        line = file.readline()

                        # Check if the end of the table has been reached
                        if line == "\n":
                            break

                        # Split the mode index field from the rest of the data
                        sline = line.split(":")

                        # Add the mode index and the transition intensity in km/mol
                        vibrational_data.ir_transitions.append((int(sline[0]), float(sline[1].split()[2])))

                elif "OVERTONES AND COMBINATION BANDS" in line:

                    # Discard the following 5 lines to skip formatting
                    for i in range(5):
                        _ = file.readline()

                    while True:

                        # Read the table line by line
                        line = file.readline()

                        # Check if the end of the table has been reached
                        if line == "\n":
                            break

                        # Split the mode index field from the rest of the data
                        sline = line.split(":")

                        mode_index = [int(x) for x in sline[0].split("+")]
                        transition_intensity = float(sline[1].split()[2])

                        # Add the modes indeces and the transition intensity in km/mol
                        vibrational_data.ir_combination_bands.append(
                            (mode_index[0], mode_index[1], transition_intensity)
                        )

                elif "RAMAN SPECTRUM" in line:

                    # Discard the following 4 lines to skip formatting
                    for i in range(4):
                        _ = file.readline()

                    while True:

                        # Read the table line by line
                        line = file.readline()

                        # Check if the end of the table has been reached
                        if line == "\n":
                            break

                        # Split the mode index field from the rest of the data
                        sline = line.split(":")
                        mode_index = int(sline[0])
                        activity = float(sline[1].split()[1])
                        depolarization = float(sline[1].split()[2])

                        # Add the mode index, activity and depolarization
                        vibrational_data.raman_transitions.append((mode_index, activity, depolarization))

            if vibrational_data is not None:
                mol.properties.set_vibrational_data(vibrational_data, self)

    @property
    def output_suffix(self) -> str:
        """
        Suffix used to compose the name of calculation output files

        Returns
        -------
        str
            The output suffix string
        """
        return self.__output_suffix


class M06(OrcaInput):
    def __init__(self):
        super().__init__(
            method="M062X",
            basis_set="def2-TZVP",
            aux_basis="def2/J",
            solvent="water",
            optionals="DEFGRID3",
        )


class r2SCAN(OrcaInput):
    def __init__(self):
        super().__init__(
            method="r2SCAN-3c",
            basis_set="",
            aux_basis=None,
            solvent="water",
            optionals="",
        )


class CCSD(OrcaInput):
    def __init__(self):
        super().__init__(
            method="DLPNO-CCSD",
            basis_set="Extrapolate(2/3,ANO)",
            aux_basis="AutoAux",
            solvent="water",
            optionals="",
        )
<|MERGE_RESOLUTION|>--- conflicted
+++ resolved
@@ -1,962 +1,946 @@
-import os, copy, shutil, sh, logging
-import numpy as np
-from typing import Dict
-from tempfile import mkdtemp
-from enum import Enum
-
-import compechem.config as cfg
-from compechem.config import get_ncores
-from compechem.systems import Ensemble, System
-from compechem.tools import process_output
-from compechem.core.base import Engine
-from compechem.core.dependency_finder import locate_orca
-from compechem.core.spectroscopy import VibrationalData
-from compechem.tools.internaltools import clean_suffix
-
-
-logger = logging.getLogger(__name__) 
-
-
-class OrcaInput(Engine):
-    """Interface for running Orca calculations.
-
-    Parameters
-        ----------
-        method : str
-            level of theory, by default "PBE"
-        basis_set : str, optional
-            basis set, by default "def2-TZVP"
-        aux_basis : str, optional
-            auxiliary basis set for RIJCOSX, by default "def2/J"
-        solvent : str, optional
-            SMD solvent, by default None
-        optionals : str, optional
-            optional keywords, by default ""
-        scf_block: Dict[str, str], optional
-            the dictionary containing the key and values to be added under the `%scf` block
-        ORCADIR: str, optional
-            the path or environment variable containing the path to the ORCA folder. If set
-            to None (default) the orca executable will be loaded automatically.
-    """
-
-    def __init__(
-        self,
-        method: str = "PBE",
-        basis_set: str = "def2-TZVP",
-        aux_basis: str = "def2/J",
-        solvent: str = None,
-        optionals: str = "",
-        scf_block: Dict[str, str] = {},
-        ORCADIR: str = None,
-    ) -> None:
-
-        super().__init__(method)
-
-        self.basis_set = basis_set if basis_set else ""
-        self.aux_basis = aux_basis if aux_basis else ""
-        self.solvent = solvent
-        self.optionals = optionals
-        self.scf_block = scf_block
-        self.__ORCADIR = ORCADIR if ORCADIR else locate_orca(get_folder=True)
-
-        self.level_of_theory += f""" | basis: {basis_set} | solvent: {solvent}"""
-
-        self.__output_suffix = f"orca_{method}"
-        self.__output_suffix += f"_{basis_set}" if basis_set else ""
-        self.__output_suffix += f"_{solvent}" if solvent else "_vacuum"
-        self.__output_suffix = clean_suffix(self.__output_suffix)
-
-    def write_input(
-        self,
-        mol: System,
-        job_info: Dict,
-    ) -> None:
-
-        mol.geometry.write_xyz(f"{mol.name}.xyz")
-
-        input = (
-            "%pal\n"
-            f"  nprocs {job_info['ncores']}\n"
-            "end\n\n"
-            f"%maxcore {job_info['maxcore']}\n\n"
-            f"! {self.method} {self.basis_set} {self.optionals}\n"
-        )
-        if self.aux_basis:
-            input += f"! RIJCOSX {self.aux_basis}\n"
-
-        if job_info["type"] == "spe":
-            input += "\n"
-
-        elif job_info["type"] == "opt":
-            if self.solvent:
-                input += f"! {job_info['optimization_level']} NumFreq\n\n"
-            else:
-                input += f"! {job_info['optimization_level']} Freq\n\n"
-
-        elif job_info["type"] == "freq":
-            if self.solvent:
-                input += "! NumFreq\n\n"
-            else:
-                input += "! Freq\n\n"
-
-        elif job_info["type"] == "nfreq":
-            input += "! NumFreq\n\n"
-
-        elif job_info["type"] == "scan":
-            input += "! Opt\n"
-            input += "%geom\n" "  scan\n" f"    {job_info['scan']}\n" "  end\n"
-            if job_info["constraints"]:
-                input += "  constraints\n" f"    {{ {job_info['constraints']} C }}\n" "  end\n"
-            if job_info["invertconstraints"]:
-                input += "  invertConstraints true\n"
-            input += "end\n\n"
-
-        if "overtones" in job_info and job_info["overtones"]:
-            input += "! NEARIR\n\n"
-
-        if self.solvent:
-            input += "%CPCM\n" "  SMD True\n" f'  SMDsolvent "{self.solvent}"\n' "end\n\n"
-
-        if job_info["save_cubes"]:
-            input += "%plots\n"
-            input += "  Format Gaussian_Cube\n"
-            input += f"  dim1 {job_info['cube_dim']}\n"
-            input += f"  dim2 {job_info['cube_dim']}\n"
-            input += f"  dim3 {job_info['cube_dim']}\n"
-            input += '  ElDens("eldens.cube");\n'
-            if mol.spin != 1:
-                input += '  SpinDens("spindens.cube");\n'
-            input += "end\n\n"
-
-        if job_info["hirshfeld"]:
-            input += "%output\n"
-            input += "  Print[P_Hirshfeld] 1\n"
-            input += "end\n\n"
-
-        if self.scf_block != {}:
-            input += "%scf\n"
-            for key, value in self.scf_block.items():
-                input += f"  {key} {value}\n"
-            input += "end\n\n"
-
-<<<<<<< HEAD
-        input += f"* xyzfile {mol.charge} {mol.spin} {mol.name}.xyz\n"
-=======
-        if "raman" in job_info and job_info["raman"]:
-            input += "%elprop\n"
-            input += "  Polar 1\n"
-            input += "end\n\n"
-
-        input += f"* xyzfile {job_info['charge']} {job_info['spin']} {mol.name}.xyz\n"
->>>>>>> 73c0c646
-
-        with open("input.inp", "w") as inp:
-            inp.writelines(input)
-
-        return
-
-    def spe(
-        self,
-        mol: System,
-        ncores: int = None,
-        maxcore: int = 350,
-        save_cubes: bool = False,
-        cube_dim: int = 250,
-        hirshfeld: bool = False,
-        inplace: bool = False,
-        remove_tdir: bool = True,
-    ):
-        """Single point energy calculation.
-
-        Parameters
-        ----------
-        mol : System object
-            input molecule to use in the calculation
-        ncores : int, optional
-            number of cores, by default all available cores
-        maxcore : int, optional
-            memory per core, in MB, by default 350
-        save_cubes: bool, optional
-            if set to True, will save a cube file containing electronic and spin densities,
-            by default False.
-        cube_dim: int, optional
-            resolution for the cube files (default 250)
-        hirshfeld: bool
-            if set to true, will run the Hirshfeld population analysis. (default: False)
-        inplace : bool, optional
-            updates info for the input molecule instead of outputting a new molecule object,
-            by default False
-        remove_tdir : bool, optional
-            temporary work directory will be removed, by default True
-
-        Returns
-        -------
-        newmol : System object
-            Output molecule containing the new energies.
-        """
-
-        if ncores is None:
-            ncores = get_ncores()
-
-        logger.info(f"{mol.name}, charge {mol.charge} spin {mol.spin} - {self.method} SPE")
-        logger.debug(f"Running ORCA calculation on {ncores} cores and {maxcore} MB of RAM")
-
-        tdir = mkdtemp(
-            prefix=mol.name + "_",
-            suffix=f"_{self.__output_suffix}_spe",
-            dir=os.getcwd(),
-        )
-
-        with sh.pushd(tdir):
-
-            self.write_input(
-                mol=mol,
-                job_info={
-                    "type": "spe",
-                    "ncores": ncores,
-                    "maxcore": maxcore,
-                    "save_cubes": save_cubes,
-                    "cube_dim": cube_dim,
-                    "hirshfeld": hirshfeld,
-                },
-            )
-
-            cmd = f"{self.__ORCADIR}/orca input.inp > output.out '{cfg.MPI_FLAGS}'"
-            logger.debug(f"Running Orca with command: {cmd}")
-            os.system(cmd)
-
-            if inplace is False:
-                newmol = System(f"{mol.name}.xyz", charge=mol.charge, spin=mol.spin)
-                newmol.properties = copy.copy(mol.properties)
-                self.parse_output(newmol)
-
-            else:
-                self.parse_output(mol)
-
-<<<<<<< HEAD
-            process_output(
-                mol, self.__output_suffix, "spe", mol.charge, mol.spin, save_cubes=save_cubes
-            )
-=======
-            process_output(mol, self.__output_suffix, "spe", charge, spin, save_cubes=save_cubes)
->>>>>>> 73c0c646
-
-            if remove_tdir:
-                shutil.rmtree(tdir)
-
-            if inplace is False:
-                return newmol
-
-    def opt(
-        self,
-        mol: System,
-        ncores: int = None,
-        maxcore: int = 350,
-        save_cubes: bool = False,
-        cube_dim: int = 250,
-        hirshfeld: bool = False,
-        inplace: bool = False,
-        remove_tdir: bool = True,
-        optimization_level: str = "NORMALOPT"
-    ):
-        """Geometry optimization + frequency analysis.
-
-        Parameters
-        ----------
-        mol : System object
-            input molecule to use in the calculation
-        ncores : int, optional
-            number of cores, by default all available cores
-        maxcore : int, optional
-            memory per core, in MB, by default 350
-        save_cubes: bool, optional
-            if set to True, will save a cube file containing electronic and spin densities,
-            by default False.
-        cube_dim: int, optional
-            resolution for the cube files (default 250)
-        hirshfeld: bool
-            if set to true, will run the Hirshfeld population analysis. (default: False)
-        inplace : bool, optional
-            updates info for the input molecule instead of outputting a new molecule object,
-            by default False
-        remove_tdir : bool, optional
-            temporary work directory will be removed, by default True
-        optimization_level: str
-            The convergence level to be adopted during the geometry optimization (Default: NORMALOPT)
-
-        Returns
-        -------
-        newmol : System object
-            Output molecule containing the new geometry and energies.
-        """
-
-        optimization_level = optimization_level.upper()
-        if optimization_level not in ["VERYTIGHTOPT", "TIGHTOPT", "NORMALOPT", "LOOSEOPT"]:
-            logger.error(f"Invalid optimization level {optimization_level}")
-            raise RuntimeError(f"{optimization_level} is not a valid ORCA optimization level.")
-
-        if ncores is None:
-            ncores = get_ncores()
-
-        logger.info(f"{mol.name}, charge {mol.charge} spin {mol.spin} - {self.method} OPT")
-        logger.debug(f"Running ORCA calculation on {ncores} cores and {maxcore} MB of RAM")
-
-        tdir = mkdtemp(
-            prefix=mol.name + "_",
-            suffix=f"_{self.__output_suffix}_opt",
-            dir=os.getcwd(),
-        )
-
-        with sh.pushd(tdir):
-
-            self.write_input(
-                mol=mol,
-                job_info={
-                    "type": "opt",
-                    "ncores": ncores,
-                    "maxcore": maxcore,
-                    "save_cubes": save_cubes,
-                    "cube_dim": cube_dim,
-                    "hirshfeld": hirshfeld,
-                    "optimization_level": optimization_level
-                },
-            )
-
-            cmd = f"{self.__ORCADIR}/orca input.inp > output.out '{cfg.MPI_FLAGS}'"
-            logger.debug(f"Running Orca with command: {cmd}")
-            os.system(cmd)
-
-            if inplace is False:
-<<<<<<< HEAD
-                newmol = System("input.xyz", charge=mol.charge, spin=mol.spin)
-=======
-                newmol = System(filepath="input.xyz", charge=charge, spin=spin)
->>>>>>> 73c0c646
-                newmol.name = mol.name
-                newmol.geometry.level_of_theory_geometry = self.level_of_theory
-                self.parse_output(newmol)
-
-            else:
-                mol.geometry.load_xyz("input.xyz")
-                mol.geometry.level_of_theory_geometry = self.level_of_theory
-                self.parse_output(mol)
-
-<<<<<<< HEAD
-            process_output(
-                mol, self.__output_suffix, "opt", mol.charge, mol.spin, save_cubes=save_cubes
-            )
-=======
-            process_output(mol, self.__output_suffix, "opt", charge, spin, save_cubes=save_cubes)
->>>>>>> 73c0c646
-
-            if remove_tdir:
-                shutil.rmtree(tdir)
-
-            if inplace is False:
-                return newmol
-
-    def freq(
-        self,
-        mol: System,
-        ncores: int = None,
-        maxcore: int = 350,
-        inplace: bool = False,
-        remove_tdir: bool = True,
-        raman: bool = False,
-        overtones: bool = False,
-    ):
-        """Frequency analysis (analytical frequencies).
-
-        Note: if the SMD solvation model is detected, defaults to numerical frequencies
-        (analytical frequencies are not currently supported)
-
-        Parameters
-        ----------
-        mol : System object
-            input molecule to use in the calculation
-        ncores : int, optional
-            number of cores, by default all available cores
-        maxcore : int, optional
-            memory per core, in MB, by default 350
-        inplace : bool, optional
-            updates info for the input molecule instead of outputting a new molecule object,
-            by default False
-        remove_tdir : bool, optional
-            temporary work directory will be removed, by default True
-        raman: bool
-            If set to True will compute the Raman spectrum. (default: False)
-        overtones: bool
-            If set to True will enable the computation of infrared overtones and combination
-            bands. (default: False)
-
-        Returns
-        -------
-        newmol : System object
-            Output molecule containing the new energies.
-        """
-
-        if ncores is None:
-            ncores = get_ncores()
-
-        logger.info(f"{mol.name}, charge {mol.charge} spin {mol.spin} - {self.method} FREQ")
-        logger.debug(f"Running ORCA calculation on {ncores} cores and {maxcore} MB of RAM")
-
-        tdir = mkdtemp(
-            prefix=mol.name + "_",
-            suffix=f"_{self.__output_suffix}_freq",
-            dir=os.getcwd(),
-        )
-
-        with sh.pushd(tdir):
-
-            self.write_input(
-                mol=mol,
-                job_info={
-                    "type": "freq",
-                    "ncores": ncores,
-                    "maxcore": maxcore,
-                    "save_cubes": False,
-                    "cube_dim": None,
-                    "hirshfeld": False,
-                    "raman": raman,
-                    "overtones": overtones,
-                },
-            )
-
-            cmd = f"{self.__ORCADIR}/orca input.inp > output.out '{cfg.MPI_FLAGS}'"
-            logger.debug(f"Running Orca with command: {cmd}")
-            os.system(cmd)
-
-            if inplace is False:
-                newmol = System(f"{mol.name}.xyz", charge=mol.charge, spin=mol.spin)
-                newmol.properties = copy.copy(mol.properties)
-                self.parse_output(newmol)
-
-            else:
-                self.parse_output(mol)
-
-            process_output(mol, self.__output_suffix, "freq", mol.charge, mol.spin)
-
-            if remove_tdir:
-                shutil.rmtree(tdir)
-
-            if inplace is False:
-                return newmol
-
-    def nfreq(
-        self,
-        mol: System,
-        ncores: int = None,
-        maxcore: int = 350,
-        inplace: bool = False,
-        remove_tdir: bool = True,
-        raman: bool = False,
-        overtones: bool = False,
-    ):
-        """Frequency analysis (numerical frequencies).
-
-        Parameters
-        ----------
-        mol : System object
-            input molecule to use in the calculation
-        ncores : int, optional
-            number of cores, by default all available cores
-        maxcore : int, optional
-            memory per core, in MB, by default 350
-        inplace : bool, optional
-            updates info for the input molecule instead of outputting a new molecule object,
-            by default False
-        remove_tdir : bool, optional
-            temporary work directory will be removed, by default True
-        raman: bool
-            If set to True will compute the Raman spectrum.
-        overtones: bool
-            Is set to True will enable the computation of infrared overtones and combination
-            bands.
-
-        Returns
-        -------
-        newmol : System object
-            Output molecule containing the new energies.
-        """
-
-        if ncores is None:
-            ncores = get_ncores()
-
-        logger.info(f"{mol.name}, charge {mol.charge} spin {mol.spin} - {self.method} NFREQ")
-        logger.debug(f"Running ORCA calculation on {ncores} cores and {maxcore} MB of RAM")
-
-        tdir = mkdtemp(
-            prefix=mol.name + "_",
-            suffix=f"_{self.__output_suffix}_nfreq",
-            dir=os.getcwd(),
-        )
-
-        with sh.pushd(tdir):
-
-            self.write_input(
-                mol=mol,
-                job_info={
-                    "type": "nfreq",
-                    "ncores": ncores,
-                    "maxcore": maxcore,
-                    "save_cubes": False,
-                    "cube_dim": None,
-                    "hirshfeld": False,
-                    "raman": raman,
-                    "overtones": overtones,
-                },
-            )
-
-            cmd = f"{self.__ORCADIR}/orca input.inp > output.out '{cfg.MPI_FLAGS}'"
-            logger.debug(f"Running Orca with command: {cmd}")
-            os.system(cmd)
-
-            if inplace is False:
-                newmol = System(f"{mol.name}.xyz", charge=mol.charge, spin=mol.spin)
-                newmol.properties = copy.copy(mol.properties)
-                self.parse_output(newmol)
-
-            else:
-                self.parse_output(mol)
-
-            process_output(mol, self.__output_suffix, "numfreq", mol.charge, mol.spin)
-            if remove_tdir:
-                shutil.rmtree(tdir)
-
-            if inplace is False:
-                return newmol
-
-    def scan(
-        self,
-        mol: System,
-        scan: str = None,
-        constraints: str = None,
-        invertconstraints: bool = False,
-        ncores: int = None,
-        maxcore: int = 350,
-        remove_tdir: bool = True,
-    ):
-        """Relaxed surface scan.
-
-        Parameters
-        ----------
-        mol : System object
-            input molecule to use in the calculation
-        scan : str
-            string for the scan section in the %geom block
-        constraints : str
-            string for the constraints section in the %geom block
-        invertconstraints : bool, optional
-            if True, treats the constraints block as the only coordinate NOT to constrain
-        ncores : int, optional
-            number of cores, by default all available cores
-        maxcore : int, optional
-            memory per core, in MB, by default 350
-        remove_tdir : bool, optional
-            temporary work directory will be removed, by default True
-
-        Returns
-        -------
-        scan_list : Ensemble object
-            Output Ensemble containing the scan frames.
-        """
-
-        if ncores is None:
-            ncores = get_ncores()
-
-        logger.info(f"{mol.name}, charge {mol.charge} spin {mol.spin} - {self.method} SCAN")
-        logger.debug(f"Running ORCA calculation on {ncores} cores and {maxcore} MB of RAM")
-
-        tdir = mkdtemp(
-            prefix=mol.name + "_",
-            suffix=f"_{self.__output_suffix}_scan",
-            dir=os.getcwd(),
-        )
-
-        with sh.pushd(tdir):
-
-            self.write_input(
-                mol=mol,
-                job_info={
-                    "type": "scan",
-                    "ncores": ncores,
-                    "maxcore": maxcore,
-                    "save_cubes": False,
-                    "cube_dim": None,
-                    "hirshfeld": False,
-                    "scan": scan,
-                    "constraints": constraints,
-                    "invertconstraints": invertconstraints,
-                },
-            )
-
-            cmd = f"{self.__ORCADIR}/orca input.inp > output.out '{cfg.MPI_FLAGS}'"
-            logger.debug(f"Running Orca with command: {cmd}")
-            os.system(cmd)
-
-            xyz_list = [
-                xyz
-                for xyz in os.listdir(".")
-                if os.path.splitext(xyz)[1] == ".xyz"
-                and os.path.splitext(xyz)[0][:5] == "input"
-                and xyz != "input.xyz"
-                and xyz != "input_trj.xyz"
-            ]
-
-            mol_list = []
-
-            # ---> evaluate if this section should/could be included in parse_output
-            energies = []
-            with open("output.out", "r") as f:
-                read_energies = False
-                for line in f:
-                    if "The Calculated Surface using the SCF energy" in line:
-                        read_energies = True
-                        continue
-                    if read_energies:
-                        if len(line.split()) == 2:
-                            energies.append(float(line.split()[-1]))
-                        else:
-                            break
-            # <---
-
-            for xyz in xyz_list:
-                index = xyz.split(".")[1]
-                shutil.move(f"input.{index}.xyz", f"{mol.name}.{index}.xyz")
-                system = System(f"{mol.name}.{index}.xyz", charge=mol.charge, spin=mol.spin)
-                system.properties.set_electronic_energy(energies.pop(0), self)
-                mol_list.append(system)
-
-            ensemble = Ensemble(mol_list)
-
-            process_output(mol, self.__output_suffix, "scan", mol.charge, mol.spin)
-            if remove_tdir:
-                shutil.rmtree(tdir)
-
-            return ensemble
-
-    def parse_output(self, mol: System) -> None:
-        """
-        The function will parse an ORCA output file automatically looking for all the relevant
-        numerical properties derived form a calculation. All the properties of the given molecule
-        will be set or updated.
-
-        Parameters
-        ----------
-        mol: System
-            The System to which the properties must be written to.
-
-        Raises
-        ------
-        RuntimeError
-            Exception raised if the given path to the output file is not valid.
-        """
-
-        if not os.path.isfile("output.out"):
-            raise RuntimeError("Cannot parse output, the `output.out` file does not exist.")
-
-        normal_termination = False
-        with open("output.out", "r") as outfile:
-            for line in outfile:
-                if "****ORCA TERMINATED NORMALLY****" in line:
-                    normal_termination = True
-                    break
-
-        if normal_termination is False:
-            logger.error("Error occurred during orca calculation.")
-            raise RuntimeError("Error occurred during orca calculation")
-
-        # Parse the final single point energy and the vibronic energy
-        # -----------------------------------------------------------------------------------
-        with open("output.out", "r") as out:
-            for line in out:
-                if "FINAL SINGLE POINT ENERGY" in line:
-                    electronic_energy = float(line.split()[-1])
-                    mol.properties.set_electronic_energy(electronic_energy, self)
-                if "G-E(el)" in line:
-                    vibronic_energy = float(line.split()[-4])
-                    mol.properties.set_vibronic_energy(vibronic_energy, self)
-                if "Final Gibbs free energy" in line:
-                    gibbs_free_energy = float(line.split()[-2])
-                    mol.properties.set_gibbs_free_energy(gibbs_free_energy, self, self)
-
-        # Parse the Mulliken atomic charges and spin populations
-        # -----------------------------------------------------------------------------------
-        counter = 0
-        mulliken_charges, mulliken_spins = [], []
-        spin_available = False
-        with open("output.out", "r") as file:
-
-            # Count the number of "MULLIKEN ATOMIC CHARGES" sections in the file
-            sections = file.read().count("MULLIKEN ATOMIC CHARGES")
-
-            # Trace back to the beginning of the file
-            file.seek(0)
-
-            # Cycle over all the lines of the fuke
-            for line in file:
-
-                # If a "MULLIKEN ATOMIC CHARGES" section is found, increment the counter
-                if "MULLIKEN ATOMIC CHARGES" in line:
-                    counter += 1
-
-                # If the index of the "MULLIKEN ATOMIC CHARGES" correspond with the last one
-                # proceed with the file parsing else continue
-                if counter == sections:
-
-                    # Check if the section contains also the "SPIN" column (either "SPIN POPULATIONS" or "SPIN DENSITIES")
-                    if "SPIN" in line:
-                        spin_available = True
-
-                    _ = file.readline()  # Skip the table line
-
-                    # Iterate over the whole section reading line by line
-                    while True:
-                        buffer = file.readline()
-                        if "Sum of atomic charges" in buffer:
-                            break
-                        else:
-                            data = buffer.replace(":", "").split()
-                            mulliken_charges.append(float(data[2]))
-
-                            if spin_available:
-                                mulliken_spins.append(float(data[3]))
-                            else:
-                                mulliken_spins.append(0.0)
-                else:
-                    continue
-
-                # If break has been called after mulliken has been modified the section end
-                # has been reached, as such, break also from the reading operation
-                if mulliken_charges != []:
-                    break
-
-        if mulliken_charges != []:
-            mol.properties.set_mulliken_charges(mulliken_charges, self)
-            mol.properties.set_mulliken_spin_populations(mulliken_spins, self)
-
-        # Parse the Hirshfeld atomic charges and spin populations
-        # -----------------------------------------------------------------------------------
-        hirshfeld_charges, hirshfeld_spins = [], []
-        with open("output.out", "r") as file:
-
-            for line in file:
-
-                # Read the file until the HIRSHFELD ANALYSIS title is found
-                if "HIRSHFELD ANALYSIS" in line:
-
-                    # Discard the following 6 lines to skip formatting and total integrated
-                    # densities
-                    for i in range(6):
-                        _ = file.readline()
-
-                    # Read the whole hirshfeld section until a empty line is found
-                    while True:
-
-                        # Read the next line
-                        buffer = file.readline()
-
-                        # If the line is empty then break else parse the line
-                        if buffer == "\n":
-                            break
-
-                        else:
-                            data = buffer.split()
-                            hirshfeld_charges.append(float(data[2]))
-                            hirshfeld_spins.append(float(data[3]))
-
-                elif hirshfeld_charges != []:
-                    break
-
-        if hirshfeld_charges != []:
-            mol.properties.set_hirshfeld_charges(hirshfeld_charges, self)
-            mol.properties.set_hirshfeld_spin_populations(hirshfeld_spins, self)
-
-        # If available parse the section related to the vibrational analysis
-        # -----------------------------------------------------------------------------------
-        with open("output.out", "r") as file:
-
-            vibrational_data = None
-
-            for line in file:
-
-                if "VIBRATIONAL FREQUENCIES" in line:
-
-                    vibrational_data = VibrationalData()
-
-                    # Discard the following 4 lines to skip formatting
-                    for i in range(4):
-                        _ = file.readline()
-
-                    # Read the whole vibrational frequencies section
-                    while True:
-
-                        # Read the line
-                        buffer = file.readline()
-
-                        # Break if the line is empty
-                        if buffer == "\n":
-                            break
-
-                        # Parse the frequency line and append it to the vibrational_data class
-                        frequency = float(buffer.split(":")[-1].rstrip("cm**-1\n"))
-                        vibrational_data.frequencies.append(frequency)
-
-                elif "NORMAL MODES" in line:
-
-                    # Discard the following 6 lines to skip formatting
-                    for i in range(6):
-                        _ = file.readline()
-
-                    block = 0
-                    while True:
-
-                        # Discard the header line of the table block
-                        _ = file.readline()
-
-                        # Read the data within the current table block
-                        ncoords = 3 * mol.geometry.atomcount
-                        modes_left = ncoords - 6 * block
-
-                        # If all the blocks have been already readed, break
-                        if modes_left <= 0:
-                            break
-
-                        # Compute the number of data columns in the block
-                        ncols = 6 if modes_left > 6 else modes_left
-
-                        # Read each vector line by line
-                        modes_buffer = [[] for i in range(ncols)]
-                        for _ in range(ncoords):
-
-                            sline = file.readline().split()
-
-                            for i, element in enumerate(sline[1::]):
-                                modes_buffer[i].append(float(element))
-
-                        # Add all the obtained vectors to the vibrational data class
-                        for vector in modes_buffer:
-                            vibrational_data.normal_modes.append(np.array(vector))
-
-                        # Increment the block counter
-                        block += 1
-
-                elif "IR SPECTRUM" in line:
-
-                    # Discard the following 5 lines to skip formatting
-                    for i in range(5):
-                        _ = file.readline()
-
-                    while True:
-
-                        # Read the table line by line
-                        line = file.readline()
-
-                        # Check if the end of the table has been reached
-                        if line == "\n":
-                            break
-
-                        # Split the mode index field from the rest of the data
-                        sline = line.split(":")
-
-                        # Add the mode index and the transition intensity in km/mol
-                        vibrational_data.ir_transitions.append((int(sline[0]), float(sline[1].split()[2])))
-
-                elif "OVERTONES AND COMBINATION BANDS" in line:
-
-                    # Discard the following 5 lines to skip formatting
-                    for i in range(5):
-                        _ = file.readline()
-
-                    while True:
-
-                        # Read the table line by line
-                        line = file.readline()
-
-                        # Check if the end of the table has been reached
-                        if line == "\n":
-                            break
-
-                        # Split the mode index field from the rest of the data
-                        sline = line.split(":")
-
-                        mode_index = [int(x) for x in sline[0].split("+")]
-                        transition_intensity = float(sline[1].split()[2])
-
-                        # Add the modes indeces and the transition intensity in km/mol
-                        vibrational_data.ir_combination_bands.append(
-                            (mode_index[0], mode_index[1], transition_intensity)
-                        )
-
-                elif "RAMAN SPECTRUM" in line:
-
-                    # Discard the following 4 lines to skip formatting
-                    for i in range(4):
-                        _ = file.readline()
-
-                    while True:
-
-                        # Read the table line by line
-                        line = file.readline()
-
-                        # Check if the end of the table has been reached
-                        if line == "\n":
-                            break
-
-                        # Split the mode index field from the rest of the data
-                        sline = line.split(":")
-                        mode_index = int(sline[0])
-                        activity = float(sline[1].split()[1])
-                        depolarization = float(sline[1].split()[2])
-
-                        # Add the mode index, activity and depolarization
-                        vibrational_data.raman_transitions.append((mode_index, activity, depolarization))
-
-            if vibrational_data is not None:
-                mol.properties.set_vibrational_data(vibrational_data, self)
-
-    @property
-    def output_suffix(self) -> str:
-        """
-        Suffix used to compose the name of calculation output files
-
-        Returns
-        -------
-        str
-            The output suffix string
-        """
-        return self.__output_suffix
-
-
-class M06(OrcaInput):
-    def __init__(self):
-        super().__init__(
-            method="M062X",
-            basis_set="def2-TZVP",
-            aux_basis="def2/J",
-            solvent="water",
-            optionals="DEFGRID3",
-        )
-
-
-class r2SCAN(OrcaInput):
-    def __init__(self):
-        super().__init__(
-            method="r2SCAN-3c",
-            basis_set="",
-            aux_basis=None,
-            solvent="water",
-            optionals="",
-        )
-
-
-class CCSD(OrcaInput):
-    def __init__(self):
-        super().__init__(
-            method="DLPNO-CCSD",
-            basis_set="Extrapolate(2/3,ANO)",
-            aux_basis="AutoAux",
-            solvent="water",
-            optionals="",
-        )
+import os, copy, shutil, sh, logging
+import numpy as np
+from typing import Dict
+from tempfile import mkdtemp
+from enum import Enum
+
+import compechem.config as cfg
+from compechem.config import get_ncores
+from compechem.systems import Ensemble, System
+from compechem.tools import process_output
+from compechem.core.base import Engine
+from compechem.core.dependency_finder import locate_orca
+from compechem.core.spectroscopy import VibrationalData
+from compechem.tools.internaltools import clean_suffix
+
+
+logger = logging.getLogger(__name__) 
+
+
+class OrcaInput(Engine):
+    """Interface for running Orca calculations.
+
+    Parameters
+        ----------
+        method : str
+            level of theory, by default "PBE"
+        basis_set : str, optional
+            basis set, by default "def2-TZVP"
+        aux_basis : str, optional
+            auxiliary basis set for RIJCOSX, by default "def2/J"
+        solvent : str, optional
+            SMD solvent, by default None
+        optionals : str, optional
+            optional keywords, by default ""
+        scf_block: Dict[str, str], optional
+            the dictionary containing the key and values to be added under the `%scf` block
+        ORCADIR: str, optional
+            the path or environment variable containing the path to the ORCA folder. If set
+            to None (default) the orca executable will be loaded automatically.
+    """
+
+    def __init__(
+        self,
+        method: str = "PBE",
+        basis_set: str = "def2-TZVP",
+        aux_basis: str = "def2/J",
+        solvent: str = None,
+        optionals: str = "",
+        scf_block: Dict[str, str] = {},
+        ORCADIR: str = None,
+    ) -> None:
+
+        super().__init__(method)
+
+        self.basis_set = basis_set if basis_set else ""
+        self.aux_basis = aux_basis if aux_basis else ""
+        self.solvent = solvent
+        self.optionals = optionals
+        self.scf_block = scf_block
+        self.__ORCADIR = ORCADIR if ORCADIR else locate_orca(get_folder=True)
+
+        self.level_of_theory += f""" | basis: {basis_set} | solvent: {solvent}"""
+
+        self.__output_suffix = f"orca_{method}"
+        self.__output_suffix += f"_{basis_set}" if basis_set else ""
+        self.__output_suffix += f"_{solvent}" if solvent else "_vacuum"
+        self.__output_suffix = clean_suffix(self.__output_suffix)
+
+    def write_input(
+        self,
+        mol: System,
+        job_info: Dict,
+    ) -> None:
+
+        mol.geometry.write_xyz(f"{mol.name}.xyz")
+
+        input = (
+            "%pal\n"
+            f"  nprocs {job_info['ncores']}\n"
+            "end\n\n"
+            f"%maxcore {job_info['maxcore']}\n\n"
+            f"! {self.method} {self.basis_set} {self.optionals}\n"
+        )
+        if self.aux_basis:
+            input += f"! RIJCOSX {self.aux_basis}\n"
+
+        if job_info["type"] == "spe":
+            input += "\n"
+
+        elif job_info["type"] == "opt":
+            if self.solvent:
+                input += f"! {job_info['optimization_level']} NumFreq\n\n"
+            else:
+                input += f"! {job_info['optimization_level']} Freq\n\n"
+
+        elif job_info["type"] == "freq":
+            if self.solvent:
+                input += "! NumFreq\n\n"
+            else:
+                input += "! Freq\n\n"
+
+        elif job_info["type"] == "nfreq":
+            input += "! NumFreq\n\n"
+
+        elif job_info["type"] == "scan":
+            input += "! Opt\n"
+            input += "%geom\n" "  scan\n" f"    {job_info['scan']}\n" "  end\n"
+            if job_info["constraints"]:
+                input += "  constraints\n" f"    {{ {job_info['constraints']} C }}\n" "  end\n"
+            if job_info["invertconstraints"]:
+                input += "  invertConstraints true\n"
+            input += "end\n\n"
+
+        if "overtones" in job_info and job_info["overtones"]:
+            input += "! NEARIR\n\n"
+
+        if self.solvent:
+            input += "%CPCM\n" "  SMD True\n" f'  SMDsolvent "{self.solvent}"\n' "end\n\n"
+
+        if job_info["save_cubes"]:
+            input += "%plots\n"
+            input += "  Format Gaussian_Cube\n"
+            input += f"  dim1 {job_info['cube_dim']}\n"
+            input += f"  dim2 {job_info['cube_dim']}\n"
+            input += f"  dim3 {job_info['cube_dim']}\n"
+            input += '  ElDens("eldens.cube");\n'
+            if mol.spin != 1:
+                input += '  SpinDens("spindens.cube");\n'
+            input += "end\n\n"
+
+        if job_info["hirshfeld"]:
+            input += "%output\n"
+            input += "  Print[P_Hirshfeld] 1\n"
+            input += "end\n\n"
+
+        if self.scf_block != {}:
+            input += "%scf\n"
+            for key, value in self.scf_block.items():
+                input += f"  {key} {value}\n"
+            input += "end\n\n"
+
+        if "raman" in job_info and job_info["raman"]:
+            input += "%elprop\n"
+            input += "  Polar 1\n"
+            input += "end\n\n"
+
+        input += f"* xyzfile {mol.charge} {mol.spin} {mol.name}.xyz\n"
+
+        with open("input.inp", "w") as inp:
+            inp.writelines(input)
+
+        return
+
+    def spe(
+        self,
+        mol: System,
+        ncores: int = None,
+        maxcore: int = 350,
+        save_cubes: bool = False,
+        cube_dim: int = 250,
+        hirshfeld: bool = False,
+        inplace: bool = False,
+        remove_tdir: bool = True,
+    ):
+        """Single point energy calculation.
+
+        Parameters
+        ----------
+        mol : System object
+            input molecule to use in the calculation
+        ncores : int, optional
+            number of cores, by default all available cores
+        maxcore : int, optional
+            memory per core, in MB, by default 350
+        save_cubes: bool, optional
+            if set to True, will save a cube file containing electronic and spin densities,
+            by default False.
+        cube_dim: int, optional
+            resolution for the cube files (default 250)
+        hirshfeld: bool
+            if set to true, will run the Hirshfeld population analysis. (default: False)
+        inplace : bool, optional
+            updates info for the input molecule instead of outputting a new molecule object,
+            by default False
+        remove_tdir : bool, optional
+            temporary work directory will be removed, by default True
+
+        Returns
+        -------
+        newmol : System object
+            Output molecule containing the new energies.
+        """
+
+        if ncores is None:
+            ncores = get_ncores()
+
+        logger.info(f"{mol.name}, charge {mol.charge} spin {mol.spin} - {self.method} SPE")
+        logger.debug(f"Running ORCA calculation on {ncores} cores and {maxcore} MB of RAM")
+
+        tdir = mkdtemp(
+            prefix=mol.name + "_",
+            suffix=f"_{self.__output_suffix}_spe",
+            dir=os.getcwd(),
+        )
+
+        with sh.pushd(tdir):
+
+            self.write_input(
+                mol=mol,
+                job_info={
+                    "type": "spe",
+                    "ncores": ncores,
+                    "maxcore": maxcore,
+                    "save_cubes": save_cubes,
+                    "cube_dim": cube_dim,
+                    "hirshfeld": hirshfeld,
+                },
+            )
+
+            cmd = f"{self.__ORCADIR}/orca input.inp > output.out '{cfg.MPI_FLAGS}'"
+            logger.debug(f"Running Orca with command: {cmd}")
+            os.system(cmd)
+
+            if inplace is False:
+                newmol = System(f"{mol.name}.xyz", charge=mol.charge, spin=mol.spin)
+                newmol.properties = copy.copy(mol.properties)
+                self.parse_output(newmol)
+
+            else:
+                self.parse_output(mol)
+
+            process_output(
+                mol, self.__output_suffix, "spe", mol.charge, mol.spin, save_cubes=save_cubes
+            )
+
+            if remove_tdir:
+                shutil.rmtree(tdir)
+
+            if inplace is False:
+                return newmol
+
+    def opt(
+        self,
+        mol: System,
+        ncores: int = None,
+        maxcore: int = 350,
+        save_cubes: bool = False,
+        cube_dim: int = 250,
+        hirshfeld: bool = False,
+        inplace: bool = False,
+        remove_tdir: bool = True,
+        optimization_level: str = "NORMALOPT"
+    ):
+        """Geometry optimization + frequency analysis.
+
+        Parameters
+        ----------
+        mol : System object
+            input molecule to use in the calculation
+        ncores : int, optional
+            number of cores, by default all available cores
+        maxcore : int, optional
+            memory per core, in MB, by default 350
+        save_cubes: bool, optional
+            if set to True, will save a cube file containing electronic and spin densities,
+            by default False.
+        cube_dim: int, optional
+            resolution for the cube files (default 250)
+        hirshfeld: bool
+            if set to true, will run the Hirshfeld population analysis. (default: False)
+        inplace : bool, optional
+            updates info for the input molecule instead of outputting a new molecule object,
+            by default False
+        remove_tdir : bool, optional
+            temporary work directory will be removed, by default True
+        optimization_level: str
+            The convergence level to be adopted during the geometry optimization (Default: NORMALOPT)
+
+        Returns
+        -------
+        newmol : System object
+            Output molecule containing the new geometry and energies.
+        """
+
+        optimization_level = optimization_level.upper()
+        if optimization_level not in ["VERYTIGHTOPT", "TIGHTOPT", "NORMALOPT", "LOOSEOPT"]:
+            logger.error(f"Invalid optimization level {optimization_level}")
+            raise RuntimeError(f"{optimization_level} is not a valid ORCA optimization level.")
+
+        if ncores is None:
+            ncores = get_ncores()
+
+        logger.info(f"{mol.name}, charge {mol.charge} spin {mol.spin} - {self.method} OPT")
+        logger.debug(f"Running ORCA calculation on {ncores} cores and {maxcore} MB of RAM")
+
+        tdir = mkdtemp(
+            prefix=mol.name + "_",
+            suffix=f"_{self.__output_suffix}_opt",
+            dir=os.getcwd(),
+        )
+
+        with sh.pushd(tdir):
+
+            self.write_input(
+                mol=mol,
+                job_info={
+                    "type": "opt",
+                    "ncores": ncores,
+                    "maxcore": maxcore,
+                    "save_cubes": save_cubes,
+                    "cube_dim": cube_dim,
+                    "hirshfeld": hirshfeld,
+                    "optimization_level": optimization_level
+                },
+            )
+
+            cmd = f"{self.__ORCADIR}/orca input.inp > output.out '{cfg.MPI_FLAGS}'"
+            logger.debug(f"Running Orca with command: {cmd}")
+            os.system(cmd)
+
+            if inplace is False:
+                newmol = System("input.xyz", charge=mol.charge, spin=mol.spin)
+                newmol.name = mol.name
+                newmol.geometry.level_of_theory_geometry = self.level_of_theory
+                self.parse_output(newmol)
+
+            else:
+                mol.geometry.load_xyz("input.xyz")
+                mol.geometry.level_of_theory_geometry = self.level_of_theory
+                self.parse_output(mol)
+
+            process_output(
+                mol, self.__output_suffix, "opt", mol.charge, mol.spin, save_cubes=save_cubes
+            )
+
+            if remove_tdir:
+                shutil.rmtree(tdir)
+
+            if inplace is False:
+                return newmol
+
+    def freq(
+        self,
+        mol: System,
+        ncores: int = None,
+        maxcore: int = 350,
+        inplace: bool = False,
+        remove_tdir: bool = True,
+        raman: bool = False,
+        overtones: bool = False,
+    ):
+        """Frequency analysis (analytical frequencies).
+
+        Note: if the SMD solvation model is detected, defaults to numerical frequencies
+        (analytical frequencies are not currently supported)
+
+        Parameters
+        ----------
+        mol : System object
+            input molecule to use in the calculation
+        ncores : int, optional
+            number of cores, by default all available cores
+        maxcore : int, optional
+            memory per core, in MB, by default 350
+        inplace : bool, optional
+            updates info for the input molecule instead of outputting a new molecule object,
+            by default False
+        remove_tdir : bool, optional
+            temporary work directory will be removed, by default True
+        raman: bool
+            If set to True will compute the Raman spectrum. (default: False)
+        overtones: bool
+            If set to True will enable the computation of infrared overtones and combination
+            bands. (default: False)
+
+        Returns
+        -------
+        newmol : System object
+            Output molecule containing the new energies.
+        """
+
+        if ncores is None:
+            ncores = get_ncores()
+
+        logger.info(f"{mol.name}, charge {mol.charge} spin {mol.spin} - {self.method} FREQ")
+        logger.debug(f"Running ORCA calculation on {ncores} cores and {maxcore} MB of RAM")
+
+        tdir = mkdtemp(
+            prefix=mol.name + "_",
+            suffix=f"_{self.__output_suffix}_freq",
+            dir=os.getcwd(),
+        )
+
+        with sh.pushd(tdir):
+
+            self.write_input(
+                mol=mol,
+                job_info={
+                    "type": "freq",
+                    "ncores": ncores,
+                    "maxcore": maxcore,
+                    "save_cubes": False,
+                    "cube_dim": None,
+                    "hirshfeld": False,
+                    "raman": raman,
+                    "overtones": overtones,
+                },
+            )
+
+            cmd = f"{self.__ORCADIR}/orca input.inp > output.out '{cfg.MPI_FLAGS}'"
+            logger.debug(f"Running Orca with command: {cmd}")
+            os.system(cmd)
+
+            if inplace is False:
+                newmol = System(f"{mol.name}.xyz", charge=mol.charge, spin=mol.spin)
+                newmol.properties = copy.copy(mol.properties)
+                self.parse_output(newmol)
+
+            else:
+                self.parse_output(mol)
+
+            process_output(mol, self.__output_suffix, "freq", mol.charge, mol.spin)
+
+            if remove_tdir:
+                shutil.rmtree(tdir)
+
+            if inplace is False:
+                return newmol
+
+    def nfreq(
+        self,
+        mol: System,
+        ncores: int = None,
+        maxcore: int = 350,
+        inplace: bool = False,
+        remove_tdir: bool = True,
+        raman: bool = False,
+        overtones: bool = False,
+    ):
+        """Frequency analysis (numerical frequencies).
+
+        Parameters
+        ----------
+        mol : System object
+            input molecule to use in the calculation
+        ncores : int, optional
+            number of cores, by default all available cores
+        maxcore : int, optional
+            memory per core, in MB, by default 350
+        inplace : bool, optional
+            updates info for the input molecule instead of outputting a new molecule object,
+            by default False
+        remove_tdir : bool, optional
+            temporary work directory will be removed, by default True
+        raman: bool
+            If set to True will compute the Raman spectrum.
+        overtones: bool
+            Is set to True will enable the computation of infrared overtones and combination
+            bands.
+
+        Returns
+        -------
+        newmol : System object
+            Output molecule containing the new energies.
+        """
+
+        if ncores is None:
+            ncores = get_ncores()
+
+        logger.info(f"{mol.name}, charge {mol.charge} spin {mol.spin} - {self.method} NFREQ")
+        logger.debug(f"Running ORCA calculation on {ncores} cores and {maxcore} MB of RAM")
+
+        tdir = mkdtemp(
+            prefix=mol.name + "_",
+            suffix=f"_{self.__output_suffix}_nfreq",
+            dir=os.getcwd(),
+        )
+
+        with sh.pushd(tdir):
+
+            self.write_input(
+                mol=mol,
+                job_info={
+                    "type": "nfreq",
+                    "ncores": ncores,
+                    "maxcore": maxcore,
+                    "save_cubes": False,
+                    "cube_dim": None,
+                    "hirshfeld": False,
+                    "raman": raman,
+                    "overtones": overtones,
+                },
+            )
+
+            cmd = f"{self.__ORCADIR}/orca input.inp > output.out '{cfg.MPI_FLAGS}'"
+            logger.debug(f"Running Orca with command: {cmd}")
+            os.system(cmd)
+
+            if inplace is False:
+                newmol = System(f"{mol.name}.xyz", charge=mol.charge, spin=mol.spin)
+                newmol.properties = copy.copy(mol.properties)
+                self.parse_output(newmol)
+
+            else:
+                self.parse_output(mol)
+
+            process_output(mol, self.__output_suffix, "numfreq", mol.charge, mol.spin)
+            if remove_tdir:
+                shutil.rmtree(tdir)
+
+            if inplace is False:
+                return newmol
+
+    def scan(
+        self,
+        mol: System,
+        scan: str = None,
+        constraints: str = None,
+        invertconstraints: bool = False,
+        ncores: int = None,
+        maxcore: int = 350,
+        remove_tdir: bool = True,
+    ):
+        """Relaxed surface scan.
+
+        Parameters
+        ----------
+        mol : System object
+            input molecule to use in the calculation
+        scan : str
+            string for the scan section in the %geom block
+        constraints : str
+            string for the constraints section in the %geom block
+        invertconstraints : bool, optional
+            if True, treats the constraints block as the only coordinate NOT to constrain
+        ncores : int, optional
+            number of cores, by default all available cores
+        maxcore : int, optional
+            memory per core, in MB, by default 350
+        remove_tdir : bool, optional
+            temporary work directory will be removed, by default True
+
+        Returns
+        -------
+        scan_list : Ensemble object
+            Output Ensemble containing the scan frames.
+        """
+
+        if ncores is None:
+            ncores = get_ncores()
+
+        logger.info(f"{mol.name}, charge {mol.charge} spin {mol.spin} - {self.method} SCAN")
+        logger.debug(f"Running ORCA calculation on {ncores} cores and {maxcore} MB of RAM")
+
+        tdir = mkdtemp(
+            prefix=mol.name + "_",
+            suffix=f"_{self.__output_suffix}_scan",
+            dir=os.getcwd(),
+        )
+
+        with sh.pushd(tdir):
+
+            self.write_input(
+                mol=mol,
+                job_info={
+                    "type": "scan",
+                    "ncores": ncores,
+                    "maxcore": maxcore,
+                    "save_cubes": False,
+                    "cube_dim": None,
+                    "hirshfeld": False,
+                    "scan": scan,
+                    "constraints": constraints,
+                    "invertconstraints": invertconstraints,
+                },
+            )
+
+            cmd = f"{self.__ORCADIR}/orca input.inp > output.out '{cfg.MPI_FLAGS}'"
+            logger.debug(f"Running Orca with command: {cmd}")
+            os.system(cmd)
+
+            xyz_list = [
+                xyz
+                for xyz in os.listdir(".")
+                if os.path.splitext(xyz)[1] == ".xyz"
+                and os.path.splitext(xyz)[0][:5] == "input"
+                and xyz != "input.xyz"
+                and xyz != "input_trj.xyz"
+            ]
+
+            mol_list = []
+
+            # ---> evaluate if this section should/could be included in parse_output
+            energies = []
+            with open("output.out", "r") as f:
+                read_energies = False
+                for line in f:
+                    if "The Calculated Surface using the SCF energy" in line:
+                        read_energies = True
+                        continue
+                    if read_energies:
+                        if len(line.split()) == 2:
+                            energies.append(float(line.split()[-1]))
+                        else:
+                            break
+            # <---
+
+            for xyz in xyz_list:
+                index = xyz.split(".")[1]
+                shutil.move(f"input.{index}.xyz", f"{mol.name}.{index}.xyz")
+                system = System(f"{mol.name}.{index}.xyz", charge=mol.charge, spin=mol.spin)
+                system.properties.set_electronic_energy(energies.pop(0), self)
+                mol_list.append(system)
+
+            ensemble = Ensemble(mol_list)
+
+            process_output(mol, self.__output_suffix, "scan", mol.charge, mol.spin)
+            if remove_tdir:
+                shutil.rmtree(tdir)
+
+            return ensemble
+
+    def parse_output(self, mol: System) -> None:
+        """
+        The function will parse an ORCA output file automatically looking for all the relevant
+        numerical properties derived form a calculation. All the properties of the given molecule
+        will be set or updated.
+
+        Parameters
+        ----------
+        mol: System
+            The System to which the properties must be written to.
+
+        Raises
+        ------
+        RuntimeError
+            Exception raised if the given path to the output file is not valid.
+        """
+
+        if not os.path.isfile("output.out"):
+            raise RuntimeError("Cannot parse output, the `output.out` file does not exist.")
+
+        normal_termination = False
+        with open("output.out", "r") as outfile:
+            for line in outfile:
+                if "****ORCA TERMINATED NORMALLY****" in line:
+                    normal_termination = True
+                    break
+
+        if normal_termination is False:
+            logger.error("Error occurred during orca calculation.")
+            raise RuntimeError("Error occurred during orca calculation")
+
+        # Parse the final single point energy and the vibronic energy
+        # -----------------------------------------------------------------------------------
+        with open("output.out", "r") as out:
+            for line in out:
+                if "FINAL SINGLE POINT ENERGY" in line:
+                    electronic_energy = float(line.split()[-1])
+                    mol.properties.set_electronic_energy(electronic_energy, self)
+                if "G-E(el)" in line:
+                    vibronic_energy = float(line.split()[-4])
+                    mol.properties.set_vibronic_energy(vibronic_energy, self)
+                if "Final Gibbs free energy" in line:
+                    gibbs_free_energy = float(line.split()[-2])
+                    mol.properties.set_gibbs_free_energy(gibbs_free_energy, self, self)
+
+        # Parse the Mulliken atomic charges and spin populations
+        # -----------------------------------------------------------------------------------
+        counter = 0
+        mulliken_charges, mulliken_spins = [], []
+        spin_available = False
+        with open("output.out", "r") as file:
+
+            # Count the number of "MULLIKEN ATOMIC CHARGES" sections in the file
+            sections = file.read().count("MULLIKEN ATOMIC CHARGES")
+
+            # Trace back to the beginning of the file
+            file.seek(0)
+
+            # Cycle over all the lines of the fuke
+            for line in file:
+
+                # If a "MULLIKEN ATOMIC CHARGES" section is found, increment the counter
+                if "MULLIKEN ATOMIC CHARGES" in line:
+                    counter += 1
+
+                # If the index of the "MULLIKEN ATOMIC CHARGES" correspond with the last one
+                # proceed with the file parsing else continue
+                if counter == sections:
+
+                    # Check if the section contains also the "SPIN" column (either "SPIN POPULATIONS" or "SPIN DENSITIES")
+                    if "SPIN" in line:
+                        spin_available = True
+
+                    _ = file.readline()  # Skip the table line
+
+                    # Iterate over the whole section reading line by line
+                    while True:
+                        buffer = file.readline()
+                        if "Sum of atomic charges" in buffer:
+                            break
+                        else:
+                            data = buffer.replace(":", "").split()
+                            mulliken_charges.append(float(data[2]))
+
+                            if spin_available:
+                                mulliken_spins.append(float(data[3]))
+                            else:
+                                mulliken_spins.append(0.0)
+                else:
+                    continue
+
+                # If break has been called after mulliken has been modified the section end
+                # has been reached, as such, break also from the reading operation
+                if mulliken_charges != []:
+                    break
+
+        if mulliken_charges != []:
+            mol.properties.set_mulliken_charges(mulliken_charges, self)
+            mol.properties.set_mulliken_spin_populations(mulliken_spins, self)
+
+        # Parse the Hirshfeld atomic charges and spin populations
+        # -----------------------------------------------------------------------------------
+        hirshfeld_charges, hirshfeld_spins = [], []
+        with open("output.out", "r") as file:
+
+            for line in file:
+
+                # Read the file until the HIRSHFELD ANALYSIS title is found
+                if "HIRSHFELD ANALYSIS" in line:
+
+                    # Discard the following 6 lines to skip formatting and total integrated
+                    # densities
+                    for i in range(6):
+                        _ = file.readline()
+
+                    # Read the whole hirshfeld section until a empty line is found
+                    while True:
+
+                        # Read the next line
+                        buffer = file.readline()
+
+                        # If the line is empty then break else parse the line
+                        if buffer == "\n":
+                            break
+
+                        else:
+                            data = buffer.split()
+                            hirshfeld_charges.append(float(data[2]))
+                            hirshfeld_spins.append(float(data[3]))
+
+                elif hirshfeld_charges != []:
+                    break
+
+        if hirshfeld_charges != []:
+            mol.properties.set_hirshfeld_charges(hirshfeld_charges, self)
+            mol.properties.set_hirshfeld_spin_populations(hirshfeld_spins, self)
+
+        # If available parse the section related to the vibrational analysis
+        # -----------------------------------------------------------------------------------
+        with open("output.out", "r") as file:
+
+            vibrational_data = None
+
+            for line in file:
+
+                if "VIBRATIONAL FREQUENCIES" in line:
+
+                    vibrational_data = VibrationalData()
+
+                    # Discard the following 4 lines to skip formatting
+                    for i in range(4):
+                        _ = file.readline()
+
+                    # Read the whole vibrational frequencies section
+                    while True:
+
+                        # Read the line
+                        buffer = file.readline()
+
+                        # Break if the line is empty
+                        if buffer == "\n":
+                            break
+
+                        # Parse the frequency line and append it to the vibrational_data class
+                        frequency = float(buffer.split(":")[-1].rstrip("cm**-1\n"))
+                        vibrational_data.frequencies.append(frequency)
+
+                elif "NORMAL MODES" in line:
+
+                    # Discard the following 6 lines to skip formatting
+                    for i in range(6):
+                        _ = file.readline()
+
+                    block = 0
+                    while True:
+
+                        # Discard the header line of the table block
+                        _ = file.readline()
+
+                        # Read the data within the current table block
+                        ncoords = 3 * mol.geometry.atomcount
+                        modes_left = ncoords - 6 * block
+
+                        # If all the blocks have been already readed, break
+                        if modes_left <= 0:
+                            break
+
+                        # Compute the number of data columns in the block
+                        ncols = 6 if modes_left > 6 else modes_left
+
+                        # Read each vector line by line
+                        modes_buffer = [[] for i in range(ncols)]
+                        for _ in range(ncoords):
+
+                            sline = file.readline().split()
+
+                            for i, element in enumerate(sline[1::]):
+                                modes_buffer[i].append(float(element))
+
+                        # Add all the obtained vectors to the vibrational data class
+                        for vector in modes_buffer:
+                            vibrational_data.normal_modes.append(np.array(vector))
+
+                        # Increment the block counter
+                        block += 1
+
+                elif "IR SPECTRUM" in line:
+
+                    # Discard the following 5 lines to skip formatting
+                    for i in range(5):
+                        _ = file.readline()
+
+                    while True:
+
+                        # Read the table line by line
+                        line = file.readline()
+
+                        # Check if the end of the table has been reached
+                        if line == "\n":
+                            break
+
+                        # Split the mode index field from the rest of the data
+                        sline = line.split(":")
+
+                        # Add the mode index and the transition intensity in km/mol
+                        vibrational_data.ir_transitions.append((int(sline[0]), float(sline[1].split()[2])))
+
+                elif "OVERTONES AND COMBINATION BANDS" in line:
+
+                    # Discard the following 5 lines to skip formatting
+                    for i in range(5):
+                        _ = file.readline()
+
+                    while True:
+
+                        # Read the table line by line
+                        line = file.readline()
+
+                        # Check if the end of the table has been reached
+                        if line == "\n":
+                            break
+
+                        # Split the mode index field from the rest of the data
+                        sline = line.split(":")
+
+                        mode_index = [int(x) for x in sline[0].split("+")]
+                        transition_intensity = float(sline[1].split()[2])
+
+                        # Add the modes indeces and the transition intensity in km/mol
+                        vibrational_data.ir_combination_bands.append(
+                            (mode_index[0], mode_index[1], transition_intensity)
+                        )
+
+                elif "RAMAN SPECTRUM" in line:
+
+                    # Discard the following 4 lines to skip formatting
+                    for i in range(4):
+                        _ = file.readline()
+
+                    while True:
+
+                        # Read the table line by line
+                        line = file.readline()
+
+                        # Check if the end of the table has been reached
+                        if line == "\n":
+                            break
+
+                        # Split the mode index field from the rest of the data
+                        sline = line.split(":")
+                        mode_index = int(sline[0])
+                        activity = float(sline[1].split()[1])
+                        depolarization = float(sline[1].split()[2])
+
+                        # Add the mode index, activity and depolarization
+                        vibrational_data.raman_transitions.append((mode_index, activity, depolarization))
+
+            if vibrational_data is not None:
+                mol.properties.set_vibrational_data(vibrational_data, self)
+
+    @property
+    def output_suffix(self) -> str:
+        """
+        Suffix used to compose the name of calculation output files
+
+        Returns
+        -------
+        str
+            The output suffix string
+        """
+        return self.__output_suffix
+
+
+class M06(OrcaInput):
+    def __init__(self):
+        super().__init__(
+            method="M062X",
+            basis_set="def2-TZVP",
+            aux_basis="def2/J",
+            solvent="water",
+            optionals="DEFGRID3",
+        )
+
+
+class r2SCAN(OrcaInput):
+    def __init__(self):
+        super().__init__(
+            method="r2SCAN-3c",
+            basis_set="",
+            aux_basis=None,
+            solvent="water",
+            optionals="",
+        )
+
+
+class CCSD(OrcaInput):
+    def __init__(self):
+        super().__init__(
+            method="DLPNO-CCSD",
+            basis_set="Extrapolate(2/3,ANO)",
+            aux_basis="AutoAux",
+            solvent="water",
+            optionals="",
+        )