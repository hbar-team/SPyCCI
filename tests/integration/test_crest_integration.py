--- conflicted
+++ resolved
@@ -105,13 +105,8 @@
     except:
         assert False, "Unexpected exception raised during QCG run"
 
-<<<<<<< HEAD
     else:
         assert cluster.geometry.atomcount == 23
-=======
-#     solute = System.from_xyz(f"{TEST_DIR}/utils/xyz_files/urea.xyz")
-#     solvent = System.from_xyz(f"{TEST_DIR}/utils/xyz_files/water.xyz")
->>>>>>> 63049056
 
         rmtree("output_files")
         rmtree("error_files")
@@ -127,13 +122,8 @@
 @pytest.mark.skip(reason="This test is currently failing with a segfault")
 def test_qcg_ensemble():
 
-<<<<<<< HEAD
     solute = System(f"{TEST_DIR}/utils/xyz_files/urea.xyz")
     solvent = System(f"{TEST_DIR}/utils/xyz_files/water.xyz")
-=======
-#     solute = System.from_xyz(f"{TEST_DIR}/utils/xyz_files/urea.xyz")
-#     solvent = System.from_xyz(f"{TEST_DIR}/utils/xyz_files/water.xyz")
->>>>>>> 63049056
 
     try:
         ensemble: Ensemble = crest.qcg_ensemble(
