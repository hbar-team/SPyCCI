--- conflicted
+++ resolved
@@ -134,15 +134,9 @@
         assert False, "Unexpected exception raised during pka calculation"
 
     expected_pka = {
-<<<<<<< HEAD
         "direct": 7.42913365186978,
         "oxonium": 18.423841456788455,
         "oxonium COSMO-RS": 0.2627522624964962,
-=======
-        "direct": 7.415821942831063,
-        "oxonium": 18.4104980835822,
-        "oxonium COSMO-RS": 0.2627513655914824,
->>>>>>> b576a3ce
     }
 
     expected_free_energies = {
@@ -204,15 +198,9 @@
         assert False, "Unexpected exception raised during pka calculation"
 
     expected_pka = {
-<<<<<<< HEAD
         "direct": 7.8319719542137785,
         "oxonium": 18.420967059853076,
         "oxonium COSMO-RS": 0.4592855502229256,
-=======
-        "direct": 7.83276723959946,
-        "oxonium": 18.42137626296255,
-        "oxonium COSMO-RS": 0.4586678023271318,
->>>>>>> b576a3ce
     }
 
     expected_free_energies = {
