import pytest, pathlib, json

from numpy.testing import assert_array_almost_equal, assert_almost_equal
from os.path import abspath, dirname, join
from copy import copy, deepcopy

from spycci.config import __JSON_VERSION__
from spycci.systems import System
from spycci.core.base import Engine
from spycci.core.geometry import MolecularGeometry
from spycci.core.properties import Properties

# Get the path of the tests directory
TEST_DIR = dirname(abspath(__file__))


# Test the System class constructor when loading data from a MolecularGeometry object
def test_System_geometry___init__():

    WATER = [
        ["O", -5.02534, 1.26595, 0.01097],
        ["H", -4.05210, 1.22164, -0.01263],
        ["H", -5.30240, 0.44124, -0.42809],
    ]
    
    water = MolecularGeometry()
    for l in WATER:
        water.append(l[0], l[1::])
    
    try:
        mol = System("water", geometry=water)

    except:
        assert False, "Exception raised during `System` class constructor"

    assert mol.name == "water"
    assert mol.geometry.atomcount == 3
    assert mol.charge == 0
    assert mol.spin == 1
    assert mol.box_side == None
    assert mol.is_periodic == False

    for i, coord in enumerate(WATER):
        assert_array_almost_equal(mol.geometry.get_coordinates()[i], coord[1::], decimal=6)


# Test the System class constructor when loading data from an XYZ file
def test_System_from_xyz():

    xyzfile = join(TEST_DIR, "utils/xyz_examples/with_comment.xyz")

    expected_coordinates = [
        [-3.21035, -0.58504, -0.01395],
        [-2.24247, -0.61827, 0.01848],
        [-3.4892, -1.24911, 0.63429],
    ]

    try:
        mol = System.from_xyz(xyzfile)

    except:
        assert False, "Exception raised during `System` class constructor"

    assert mol.name == "with_comment"
    assert mol.geometry.atomcount == 3
    assert mol.charge == 0
    assert mol.spin == 1
    assert mol.box_side == None
    assert mol.is_periodic == False

    for i, coord in enumerate(expected_coordinates):
        assert_array_almost_equal(mol.geometry.get_coordinates()[i], coord, decimal=6)


# Test the System class constructor when loading data from a JSON file
def test_System_from_json():

    jsonfile = join(TEST_DIR, "utils/json_examples/water.json")

    expected_coordinates = [
        [-3.21035, -0.58504, -0.01395],
        [-2.24247, -0.61827, 0.01848],
        [-3.4892, -1.24911, 0.63429],
    ]

    try:
        mol = System.from_json(jsonfile)

    except:
        assert False, "Exception raised during `System` class constructor"

    assert mol.name == "test_water"
    assert mol.geometry.atomcount == 3
    assert mol.charge == 0
    assert mol.spin == 1
    assert mol.box_side == None
    assert mol.is_periodic == False

    for i, coord in enumerate(expected_coordinates):
        assert_array_almost_equal(mol.geometry.get_coordinates()[i], coord, decimal=6)


# Test the System class from_smiles classmethod using a valid SMILES input
def test_System_from_smiles():

    try:
        system = System.from_smiles("ethanol", "CCO", random_seed=1234)
    
    except:
        assert False, "Exception raised during `System` class constructor"

    # Check basic system attributes
    assert system.name == "ethanol"
    assert system.charge == 0
    assert system.spin == 1
    assert system.box_side is None
    assert system.is_periodic is False

    # Check molecular geometry
    geom = system.geometry
    assert geom.atomcount == 9, "Expected 9 atoms for the ethanol molecule"
<<<<<<< HEAD
    assert geom.get_atoms() == ["C", "C", "O", "H", "H", "H", "H", "H", "H"]
=======
    assert geom.atoms == ("C", "C", "O", "H", "H", "H", "H", "H", "H")
>>>>>>> a9852cfc

    # Check geometry coordinates (with fixed seed)
    expected = (
        [-0.88340023, -0.17904132, -0.07267199],
        [0.4497649 , 0.51104444, 0.12851809],
        [ 1.48578755, -0.2490953 , -0.47625408],
        [-1.08989689, -0.31470631, -1.13937946],
        [-1.69482305,  0.40270109,  0.37346764],
        [-0.87511854, -1.17633172,  0.37932949],
        [ 0.44081839,  1.50296775, -0.33251669],
        [0.6749398 , 0.62724095, 1.19298181],
        [ 1.49192808, -1.12477959, -0.05347481],
    )

    for i in range(9):
<<<<<<< HEAD
        assert_array_almost_equal(geom.get_coordinates()[i], expected[i], decimal=6)
=======
        assert_array_almost_equal(geom.coordinates[i], expected[i], decimal=6)
    
    assert type(geom.coordinates) == tuple, "The coordinates must be contained within a tuple"
    for c in geom.coordinates:
        assert c.flags.writeable == False, "The coordinates return should be not writable"
>>>>>>> a9852cfc


# Test the System class method to save all the system data to a JSON file
def test_System_save_json(tmp_path_factory):

    xyzfile = join(TEST_DIR, "utils/xyz_examples/with_comment.xyz")
    folder = tmp_path_factory.mktemp("random_text_files")
    path = join(folder, "water.json")

    mol = System.from_xyz(xyzfile, charge=1, spin=2)
    mol.save_json(path)

    with open(path, "r") as jsonfile:
        data = json.load(jsonfile)

    expected = {
        "__JSON_VERSION__": __JSON_VERSION__, 
        "Box Side": None,
        "Charge": 1,
        "Flags": [],
        "Geometry": {
            "Coordinates": [
                [-3.21035, -0.58504, -0.01395],
                [-2.24247, -0.61827, 0.01848],
                [-3.4892, -1.24911, 0.63429],
            ],
            "Elements list": ["O", "H", "H"],
            "Level of theory geometry": None,
            "Number of atoms": 3,
        },
        "Name": "with_comment",
        "Properties": {
            "Electronic energy (Eh)": None,
            "Hirshfeld Fukui": {},
            "Hirshfeld charges": [],
            "Hirshfeld spin populations": [],
            "Level of theory electronic": None,
            "Level of theory vibrational": None,
            "Mulliken Fukui": {},
            "Mulliken charges": [],
            "Mulliken spin populations": [],
            "Free energy correction G-E(el) (Eh)": None,
            "pKa": {
                "direct": None,
                "oxonium": None,
                "oxonium COSMO-RS": None,
                "free energies": None,
                "level of theory cosmors": None
            },
            "Vibrational data": None,
        },
        "Spin": 2,
    }

    assert data == expected


# Test the geometry property getter and setter of the System class
def test_System_geometry_property():

    xyzfile = join(TEST_DIR, "utils/xyz_examples/with_comment.xyz")
    mol = System.from_xyz(xyzfile)

    expected_coordinates = [
        [-3.21035, -0.58504, -0.01395],
        [-2.24247, -0.61827, 0.01848],
        [-3.4892, -1.24911, 0.63429],
    ]

    mol.properties.set_electronic_energy(1.5, Engine("Dummy"))

    assert mol.properties.electronic_energy == 1.5
    for i, (_, coord) in enumerate(mol.geometry):
        assert_array_almost_equal(coord, expected_coordinates[i], decimal=6)

    mol.geometry = MolecularGeometry().from_xyz(xyzfile)
    assert mol.properties.electronic_energy == None


def test_System_geometry_property_none_rejection():

    xyzfile = join(TEST_DIR, "utils/xyz_examples/with_comment.xyz")
    mol = System.from_xyz(xyzfile)

    try:
        mol.geometry = None
    except:
        assert True
    else:
        assert (
            False
        ), "Exception not raised when trying to set the geometry attribute to None"

    try:
        mol.geometry = MolecularGeometry()
    except:
        assert True
    else:
        assert (
            False
        ), "Exception not raised when trying to set the geometry attribute as empty"


# Test the charge property getter and setter of the System class
def test_System_charge_property():

    xyzfile = join(TEST_DIR, "utils/xyz_examples/with_comment.xyz")
    mol = System.from_xyz(xyzfile)

    mol.properties.set_electronic_energy(1.5, Engine("Dummy"))

    assert mol.charge == 0
    assert mol.properties.electronic_energy == 1.5

    mol.charge = 1
    assert mol.charge == 1
    assert mol.properties.electronic_energy == None


# Test the spin property getter and setter of the System class
def test_System_spin_property():

    xyzfile = join(TEST_DIR, "utils/xyz_examples/with_comment.xyz")
    mol = System.from_xyz(xyzfile)

    mol.properties.set_electronic_energy(1.5, Engine("Dummy"))

    assert mol.spin == 1
    assert mol.properties.electronic_energy == 1.5

    mol.spin = 2
    assert mol.spin == 2
    assert mol.properties.electronic_energy == None


# Test the box_side property getter and setter of the System class
def test_System_box_side_property():

    xyzfile = join(TEST_DIR, "utils/xyz_examples/with_comment.xyz")
    mol = System.from_xyz(xyzfile)

    mol.properties.set_electronic_energy(1.5, Engine("Dummy"))

    assert mol.box_side == None
    assert mol.is_periodic == False
    assert mol.properties.electronic_energy == 1.5

    mol.box_side = 10.4
    assert mol.box_side == 10.4
    assert mol.is_periodic == True
    assert mol.properties.electronic_energy == None


# ----------------------------------------------------------------
#       TEST LISTENER OF THE MOLECULAR GEOMETRY CLASS
# ----------------------------------------------------------------

# Test assignment of the listener of the MolecularGeometry class on __init__
def test_MolecularGeometry_listener___init__():

    geom = MolecularGeometry.from_smiles("C")
    assert geom._MolecularGeometry__system_reset == None

    mol = System("methane", geom)
    assert mol.geometry._MolecularGeometry__system_reset == mol._System__on_geometry_change

# Test assignment of the listener of the MolecularGeometry class on from_xyz
def test_MolecularGeometry_listener_from_xyz():

    xyzfile = join(TEST_DIR, "utils/xyz_examples/with_comment.xyz")
    mol = System.from_xyz(xyzfile)
    assert mol.geometry._MolecularGeometry__system_reset == mol._System__on_geometry_change


# Test assignment of the listener of the MolecularGeometry class on from_json
def test_MolecularGeometry_listener_from_json():

    jsonfile = join(TEST_DIR, "utils/json_examples/water.json")
    mol = System.from_json(jsonfile)
    assert mol.geometry._MolecularGeometry__system_reset == mol._System__on_geometry_change


# Test assignment of the listener of the MolecularGeometry class on from_smiles
def test_MolecularGeometry_listener_from_smiles():

    mol = System.from_smiles("methane", "C")
    assert mol.geometry._MolecularGeometry__system_reset == mol._System__on_geometry_change


# Test assignment of the listener of the MolecularGeometry class on geometry property assignment
def test_MolecularGeometry_listener_geometry_setter():

    new_geom = MolecularGeometry.from_smiles("c1ccccc1")
    assert new_geom._MolecularGeometry__system_reset == None

    mol = System.from_smiles("methane", "C")
    mol.geometry = new_geom
    assert mol.geometry._MolecularGeometry__system_reset == mol._System__on_geometry_change


# Test the clearing of the listener of the MolecularGeometry class on deepcopy
def test_MolecularGeometry_listener_deepcopy():

    mol = System.from_smiles("methane", "C")
    assert mol.geometry._MolecularGeometry__system_reset == mol._System__on_geometry_change

    geom = mol.geometry
    assert geom._MolecularGeometry__system_reset == mol._System__on_geometry_change

    copy_geom = copy(mol.geometry)
    assert copy_geom._MolecularGeometry__system_reset == mol._System__on_geometry_change

    deepcopy_geom = deepcopy(mol.geometry)
    assert deepcopy_geom._MolecularGeometry__system_reset == None


# Test the __on_geometry_change method of the System class
def test___on_geometry_change_System():

    mol = System.from_smiles("mathane", "C")
    dummy = Engine("dummy engine")
    mol.properties.set_electronic_energy(-1.25, dummy)

    assert_almost_equal(mol.properties.electronic_energy, -1.25, decimal=6)

    mol._System__on_geometry_change()
    assert mol.properties.electronic_energy == None


# Test properties clearing on geometry append
def test_System_clearing_geometry_append():

    mol = System.from_smiles("mathane", "C")
    
    # Set one of the properties of the `Property` class
    dummy = Engine("dummy engine")
    mol.properties.set_electronic_energy(-1.25, dummy)
    assert_almost_equal(mol.properties.electronic_energy, -1.25, decimal=6)

    # Change the geometry
    mol.geometry.append("H", [0., 0., 0.])

    # Check that the properties have been cleared
    assert mol.properties.electronic_energy == None


# Test properties clearing on geometry load_xyz
def test_System_clearing_geometry_load_xyz():

    mol = System.from_smiles("methane", "C")
    
    # Set one of the properties of the `Property` class
    dummy = Engine("dummy engine")
    mol.properties.set_electronic_energy(-1.25, dummy)
    assert_almost_equal(mol.properties.electronic_energy, -1.25, decimal=6)

    # Change the geometry
    xyzfile = join(TEST_DIR, "utils/xyz_examples/with_comment.xyz")
    mol.geometry.load_xyz(xyzfile)

    # Check that the properties have been cleared
    assert mol.properties.electronic_energy == None

# Test property setters
def test_System_clearing_geometry_atoms_setter():

    mol = System.from_smiles("methane", "C")

    # Set one of the properties of the `Property` class
    dummy = Engine("dummy engine")
    mol.properties.set_electronic_energy(-1.25, dummy)
    assert_almost_equal(mol.properties.electronic_energy, -1.25, decimal=6)

    # Change atoms list
    mol.geometry.atoms = ["Sn", "H", "H", "H", "H"]

    assert mol.geometry.atoms == ("Sn", "H", "H", "H", "H"), "Set of the atom list failed"
    assert mol.properties.electronic_energy == None, "Properties not cleared after molecular geometry changed"


# Test property setters
def System_clearing_geometry_coordinates_setter():

    xyzfile = join(TEST_DIR, "utils/xyz_examples/with_comment.xyz")
    mol = System.from_xyz(xyzfile)

    # Set one of the properties of the `Property` class
    dummy = Engine("dummy engine")
    mol.properties.set_electronic_energy(-1.25, dummy)
    assert_almost_equal(mol.properties.electronic_energy, -1.25, decimal=6)

    # Change coordinates using the setter
    new_coordinates = [
        [-10., -0.58504, -0.01395],
        [-2.24247, -0.61827, 0.01848],
        [-3.48920, -1.24911, 0.63429]
    ]

    mol.geometry.coordinates = new_coordinates

    # Check if the coordinates have been set
    assert_array_almost_equal(mol.geometry.coordinates, new_coordinates, decimal=6)
    assert mol.properties.electronic_energy == None, "Properties not cleared after molecular geometry changed"
   


# ----------------------------------------------------------------
#           TEST LISTENER OF THE PROPERTIES CLASS
# ----------------------------------------------------------------

# Test assignment of the listener of the Properties class on __init__
def test_Properties_listener___init__():

    geom = MolecularGeometry.from_smiles("C")
    mol = System("methane", geom)
    assert mol.properties._Properties__check_geometry_level_of_theory == mol._System__check_geometry_level_of_theory


# Test assignment of the listener of the Properties class on from_xyz
def test_Properties_listener_from_xyz():

    xyzfile = join(TEST_DIR, "utils/xyz_examples/with_comment.xyz")
    mol = System.from_xyz(xyzfile)
    assert mol.properties._Properties__check_geometry_level_of_theory == mol._System__check_geometry_level_of_theory


# Test assignment of the listener of the Properties class on from_json
def test_Properties_listener_from_json():

    jsonfile = join(TEST_DIR, "utils/json_examples/water.json")
    mol = System.from_json(jsonfile)
    assert mol.properties._Properties__check_geometry_level_of_theory == mol._System__check_geometry_level_of_theory


# Test assignment of the listener of the Properties class on from_smiles
def test_Properties_listener_from_smiles():

    mol = System.from_smiles("methane", "C")
    assert mol.properties._Properties__check_geometry_level_of_theory == mol._System__check_geometry_level_of_theory


# Test assignment of the listener of the Properties class on properties assignment
def test_Properties_listener_properties_setter():

    p = Properties()
    assert p._Properties__check_geometry_level_of_theory == None

    mol = System.from_smiles("methane", "C")
    mol.properties = p
    assert mol.properties._Properties__check_geometry_level_of_theory == mol._System__check_geometry_level_of_theory


# Test the clearing of the listener of the Properties class on deepcopy
def test_Properties_listener_deepcopy():

    mol = System.from_smiles("methane", "C")
    assert mol.properties._Properties__check_geometry_level_of_theory == mol._System__check_geometry_level_of_theory

    p = mol.properties
    assert p._Properties__check_geometry_level_of_theory == mol._System__check_geometry_level_of_theory

    copy_p = copy(mol.properties)
    assert copy_p._Properties__check_geometry_level_of_theory == mol._System__check_geometry_level_of_theory

    deepcopy_p = deepcopy(mol.properties)
    assert deepcopy_p._Properties__check_geometry_level_of_theory == None


# Test the __check_geometry_level_of_theory method of the System class in case of level of theory None 
def test___check_geometry_level_of_theory_System_None():

    mol = System.from_smiles("mathane", "C")
    dummy = Engine("Dummy engine")

    try:
        mol._System__check_geometry_level_of_theory(dummy.level_of_theory)
    
    except Exception as e:
        assert False, f"Unexpected exception raised when checking geometry level of theory with None state: {e}"


# Test the __check_geometry_level_of_theory method of the System class in case of same level of theory
def test___check_geometry_level_of_theory_System_match():

    mol = System.from_smiles("mathane", "C")
    dummy = Engine("Dummy engine")
    mol.geometry.level_of_theory_geometry = dummy.level_of_theory

    try:
        mol._System__check_geometry_level_of_theory(dummy.level_of_theory)
    
    except Exception as e:
        assert False, f"Unexpected exception raised when checking matching geometry levels of theory: {e}"


# Test the __check_geometry_level_of_theory method of the System class in case of different level of theory
def test___check_geometry_level_of_theory_System_mismatch():

    mol = System.from_smiles("mathane", "C")

    first = Engine("first engine")
    mol.geometry.level_of_theory_geometry = first.level_of_theory

    second = Engine("second engine")

    try:
        mol._System__check_geometry_level_of_theory(second.level_of_theory)
    
    except:
        assert True
    else:
        assert False, "An exception was not raised when checking mismatching geometry levels of theory."<|MERGE_RESOLUTION|>--- conflicted
+++ resolved
@@ -119,11 +119,7 @@
     # Check molecular geometry
     geom = system.geometry
     assert geom.atomcount == 9, "Expected 9 atoms for the ethanol molecule"
-<<<<<<< HEAD
     assert geom.get_atoms() == ["C", "C", "O", "H", "H", "H", "H", "H", "H"]
-=======
-    assert geom.atoms == ("C", "C", "O", "H", "H", "H", "H", "H", "H")
->>>>>>> a9852cfc
 
     # Check geometry coordinates (with fixed seed)
     expected = (
@@ -139,15 +135,7 @@
     )
 
     for i in range(9):
-<<<<<<< HEAD
         assert_array_almost_equal(geom.get_coordinates()[i], expected[i], decimal=6)
-=======
-        assert_array_almost_equal(geom.coordinates[i], expected[i], decimal=6)
-    
-    assert type(geom.coordinates) == tuple, "The coordinates must be contained within a tuple"
-    for c in geom.coordinates:
-        assert c.flags.writeable == False, "The coordinates return should be not writable"
->>>>>>> a9852cfc
 
 
 # Test the System class method to save all the system data to a JSON file
