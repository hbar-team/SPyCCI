--- conflicted
+++ resolved
@@ -313,24 +313,11 @@
     assert mol.rotor_type == "asymmetric top"
 
 
-<<<<<<< HEAD
-def test_stored_properties_clearing():
-=======
 def test_stored_properties_clearing_on_append():
->>>>>>> cd1f1707
     
     mol = MolecularGeometry()
     mol.append("C", [-1., 0., 0.])
     mol.append("N", [1., 0., 0.])
-<<<<<<< HEAD
-
-    assert mol.rotor_type == "linear rotor"
-
-    mol.append("H", [0., 1., 0.5])
-    assert mol.rotor_type == "asymmetric top"
-
-
-=======
     assert mol.rotor_type == "linear rotor"
 
     # Call append to trigger clearing of stored properties
@@ -361,7 +348,6 @@
     # Trigger a new computation calling the property getter
     assert mol.rotor_type == "asymmetric top"
 
->>>>>>> cd1f1707
 
 # Test the MolecularGeometry bureid_volume_fraction method
 def test_MolecularGeometry_buried_volume_fraction():
